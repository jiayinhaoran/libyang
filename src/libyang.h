--- conflicted
+++ resolved
@@ -722,7 +722,6 @@
 
 /**
  * @brief Get submodule of a main module.
-<<<<<<< HEAD
  *
  * If you already have the pointer to the submodule's main module, use ly_ctx_get_submodule2() instead.
  *
@@ -741,26 +740,6 @@
  * If you have only the name (and optionally revision) of the submodule's main module, use ly_ctx_get_submodule()
  * instead.
  *
-=======
- *
- * If you already have the pointer to the submodule's main module, use ly_ctx_get_submodule2() instead.
- *
- * @param[in] ctx Context to work in.
- * @param[in] module Name of the main (belongs-to) module.
- * @param[in] revision Optional revision date of the main module. If not specified, the newist revision is used.
- * @param[in] submodule Name of the submodule to get.
- * @return Pointer to the data model structure.
- */
-const struct lys_submodule *ly_ctx_get_submodule(const struct ly_ctx *ctx, const char *module, const char *revision,
-                                                 const char *submodule);
-
-/**
- * @brief Get submodule of a main module.
- *
- * If you have only the name (and optionally revision) of the submodule's main module, use ly_ctx_get_submodule()
- * instead.
- *
->>>>>>> 488590fb
  * @param[in] main_module Main module (belongs to) of the searched submodule.
  * @param[in] submodule Name of the submodule to get.
  * @return Pointer to the data model structure.
