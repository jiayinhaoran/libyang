--- conflicted
+++ resolved
@@ -270,16 +270,9 @@
  * @param[in] schema To check mandatory elements in empty data tree (\p data is NULL), we need
  * the first schema node in a schema to be checked.
  * @param[in] status Include status (read-only) nodes.
-<<<<<<< HEAD
- * @return The first mandatory element definition not present in the data, NULL if
- * there is no such element in the \p starts's subtree.
- */
-const struct lys_node *ly_check_mandatory(const struct lyd_node *data, const struct lys_node *schema, int status);
-=======
  * @return EXIT_SUCCESS on success, EXIT_FAILURE on failure.
  */
 int ly_check_mandatory(const struct lyd_node *data, const struct lys_node *schema, int status);
->>>>>>> ebea7017
 
 /**
  * @brief Find the parent node of an attribute.
