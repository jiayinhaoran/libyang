/**
 * @file parser_yang.c
 * @author Pavol Vican
 * @brief YANG parser for libyang
 *
 * Copyright (c) 2015 CESNET, z.s.p.o.
 *
 * This source code is licensed under BSD 3-Clause License (the "License").
 * You may not use this file except in compliance with the License.
 * You may obtain a copy of the License at
 *
 *     https://opensource.org/licenses/BSD-3-Clause
 */

#include <ctype.h>
#include "parser_yang.h"
#include "parser_yang_lex.h"
#include "parser.h"
#include "xpath.h"

static int
yang_check_string(struct lys_module *module, const char **target, char *what, char *where, char *value)
{
    if (*target) {
        LOGVAL(LYE_TOOMANY, LY_VLOG_NONE, NULL, what, where);
        free(value);
        return 1;
    } else {
        *target = lydict_insert_zc(module->ctx, value);
        return 0;
    }
}

static int
yang_check_typedef_identif(struct lys_node *root, struct lys_node *node, char *id)
{
    struct lys_node *child, *next;
    int size;
    struct lys_tpdf *tpdf;

    if (root) {
        node = root;
    }

    do {
        LY_TREE_DFS_BEGIN(node, next, child) {
            if (child->nodetype & (LYS_CONTAINER | LYS_LIST | LYS_GROUPING | LYS_RPC | LYS_INPUT | LYS_OUTPUT | LYS_NOTIF)) {
                switch (child->nodetype) {
                case LYS_CONTAINER:
                    tpdf = ((struct lys_node_container *)child)->tpdf;
                    size = ((struct lys_node_container *)child)->tpdf_size;
                    break;
                case LYS_LIST:
                    tpdf = ((struct lys_node_list *)child)->tpdf;
                    size = ((struct lys_node_list *)child)->tpdf_size;
                    break;
                case LYS_GROUPING:
                    tpdf = ((struct lys_node_grp *)child)->tpdf;
                    size = ((struct lys_node_grp *)child)->tpdf_size;
                    break;
                case LYS_RPC:
                    tpdf = ((struct lys_node_rpc_action *)child)->tpdf;
                    size = ((struct lys_node_rpc_action *)child)->tpdf_size;
                    break;
                case LYS_INPUT:
                case LYS_OUTPUT:
                    tpdf = ((struct lys_node_inout *)child)->tpdf;
                    size = ((struct lys_node_inout *)child)->tpdf_size;
                    break;
                case LYS_NOTIF:
                    tpdf = ((struct lys_node_notif *)child)->tpdf;
                    size = ((struct lys_node_notif *)child)->tpdf_size;
                    break;
                default:
                    size = 0;
                    break;
                }
                if (size && dup_typedef_check(id, tpdf, size)) {
                    LOGVAL(LYE_DUPID, LY_VLOG_NONE, NULL, "typedef", id);
                    return EXIT_FAILURE;
                }
            }
        LY_TREE_DFS_END(node, next, child)}
    } while (root && (node = node->next));
    return EXIT_SUCCESS;
}

int
yang_read_common(struct lys_module *module, char *value, enum yytokentype type)
{
    int ret = 0;

    switch (type) {
    case MODULE_KEYWORD:
        module->name = lydict_insert_zc(module->ctx, value);
        break;
    case NAMESPACE_KEYWORD:
        ret = yang_check_string(module, &module->ns, "namespace", "module", value);
        break;
    case ORGANIZATION_KEYWORD:
        ret = yang_check_string(module, &module->org, "organization", "module", value);
        break;
    case CONTACT_KEYWORD:
        ret = yang_check_string(module, &module->contact, "contact", "module", value);
        break;
    default:
        free(value);
        LOGINT;
        ret = EXIT_FAILURE;
        break;
    }

    return ret;
}

int
yang_check_version(struct lys_module *module, struct lys_submodule *submodule, char *value, int repeat)
{
    int ret = EXIT_SUCCESS;

    if (repeat) {
        LOGVAL(LYE_TOOMANY, LY_VLOG_NONE, NULL, "yang version", "module");
        ret = EXIT_FAILURE;
    } else {
        if (!strcmp(value, "1")) {
            if (submodule) {
                if (module->version > 1) {
                    LOGVAL(LYE_INVER, LY_VLOG_NONE, NULL);
                    ret = EXIT_FAILURE;
                 }
            } else {
                module->version = 1;
            }
        } else if (!strcmp(value, "1.1")) {
            if (submodule) {
                if (module->version != 2) {
                    LOGVAL(LYE_INVER, LY_VLOG_NONE, NULL);
                    ret = EXIT_FAILURE;
                }
            } else {
                module->version = 2;
            }
        } else {
            LOGVAL(LYE_INARG, LY_VLOG_NONE, NULL, value, "yang-version");
            ret = EXIT_FAILURE;
        }
    }
    free(value);
    return ret;
}

int
yang_read_prefix(struct lys_module *module, void *save, char *value, enum yytokentype type)
{
    int ret = 0;

    if (lyp_check_identifier(value, LY_IDENT_PREFIX, module, NULL)) {
        free(value);
        return EXIT_FAILURE;
    }
    switch (type){
    case MODULE_KEYWORD:
        ret = yang_check_string(module, &module->prefix, "prefix", "module", value);
        break;
    case IMPORT_KEYWORD:
        ((struct lys_import *)save)->prefix = lydict_insert_zc(module->ctx, value);
        break;
    default:
        free(value);
        LOGINT;
        ret = EXIT_FAILURE;
        break;
    }

    return ret;
}

int
yang_fill_import(struct lys_module *module, struct lys_import *imp, char *value)
{
    const char *exp;
    int rc;

    exp = lydict_insert_zc(module->ctx, value);
    rc = lyp_check_import(module, exp, imp);
    lydict_remove(module->ctx, exp);
    module->imp_size++;
    if (rc) {
        return EXIT_FAILURE;
    }

    return EXIT_SUCCESS;
}

int
yang_read_description(struct lys_module *module, void *node, char *value, char *where)
{
    int ret;
    char *dsc = "description";

    if (!node) {
        ret = yang_check_string(module, &module->dsc, dsc, "module", value);
    } else {
        if (!strcmp("revision", where)) {
            ret = yang_check_string(module, &((struct lys_revision *)node)->dsc, dsc, where, value);
        } else {
            ret = yang_check_string(module, &((struct lys_node *)node)->dsc, dsc, where, value);
        }
    }
    return ret;
}

int
yang_read_reference(struct lys_module *module, void *node, char *value, char *where)
{
    int ret;
    char *ref = "reference";

    if (!node) {
        ret = yang_check_string(module, &module->ref, "reference", "module", value);
    } else {
        if (!strcmp("revision", where)) {
            ret = yang_check_string(module, &((struct lys_revision *)node)->ref, ref, where, value);
        } else {
            ret = yang_check_string(module, &((struct lys_node *)node)->ref, ref, where, value);
        }
    }
    return ret;
}

void *
yang_read_revision(struct lys_module *module, char *value)
{
    struct lys_revision *retval;

    retval = &module->rev[module->rev_size];

    /* first member of array is last revision */
    if (module->rev_size && strcmp(module->rev[0].date, value) < 0) {
        memcpy(retval->date, module->rev[0].date, LY_REV_SIZE);
        memcpy(module->rev[0].date, value, LY_REV_SIZE);
        retval->dsc = module->rev[0].dsc;
        retval->ref = module->rev[0].ref;
        retval = module->rev;
        retval->dsc = NULL;
        retval->ref = NULL;
    } else {
        memcpy(retval->date, value, LY_REV_SIZE);
    }
    module->rev_size++;
    free(value);
    return retval;
}

int
yang_add_elem(struct lys_node_array **node, uint32_t *size)
{
    if (!(*size % LY_ARRAY_SIZE)) {
        if (!(*node = ly_realloc(*node, (*size + LY_ARRAY_SIZE) * sizeof **node))) {
            LOGMEM;
            return EXIT_FAILURE;
        } else {
            memset(*node + *size, 0, LY_ARRAY_SIZE * sizeof **node);
        }
    }
    (*size)++;
    return EXIT_SUCCESS;
}

void *
yang_read_feature(struct lys_module *module, char *value)
{
    struct lys_feature *retval;

    /* check uniqueness of feature's names */
    if (lyp_check_identifier(value, LY_IDENT_FEATURE, module, NULL)) {
        goto error;
    }
    retval = &module->features[module->features_size];
    retval->name = lydict_insert_zc(module->ctx, value);
    retval->module = module;
    module->features_size++;
    return retval;

error:
    free(value);
    return NULL;
}

int
yang_read_if_feature(struct lys_module *module, void *ptr, char *value, struct unres_schema *unres, enum yytokentype type)
{
    const char *exp;
    int ret;
    struct lys_feature *f;
    struct lys_node *n;

    if (!(exp = transform_schema2json(module, value))) {
        free(value);
        return EXIT_FAILURE;
    }
    free(value);

    if (type == FEATURE_KEYWORD) {
        f = (struct lys_feature *) ptr;
        ret = resolve_iffeature_compile(&f->iffeature[f->iffeature_size], exp, (struct lys_node *)f, unres);
        f->iffeature_size++;
    } else {
        n = (struct lys_node *) ptr;
        ret = resolve_iffeature_compile(&n->iffeature[n->iffeature_size], exp, n, unres);
        n->iffeature_size++;
    }
    lydict_remove(module->ctx, exp);

    if (ret) {
        return EXIT_FAILURE;
    }
    return EXIT_SUCCESS;
}

int
yang_check_flags(uint16_t *flags, uint16_t mask, char *what, char *where, uint16_t value, int shortint)
{
    if (*flags & mask) {
        LOGVAL(LYE_TOOMANY, LY_VLOG_NONE, NULL, what, where);
        return EXIT_FAILURE;
    } else {
        if (shortint) {
            *((uint8_t *)flags) |= (uint8_t)value;
        } else {
            *flags |= value;
        }
        return EXIT_SUCCESS;
    }
}

void *
yang_read_identity(struct lys_module *module, char *value)
{
    struct lys_ident *ret;

    ret = &module->ident[module->ident_size];
    ret->name = lydict_insert_zc(module->ctx, value);
    ret->module = module;
    if (dup_identities_check(ret->name, module)) {
        lydict_remove(module->ctx, ret->name);
        return NULL;
    }
    module->ident_size++;
    return ret;
}

int
yang_read_base(struct lys_module *module, struct lys_ident *ident, char *value, struct unres_schema *unres)
{
    const char *exp;

    if (!value) {
        /* base statement not found */
        return EXIT_SUCCESS;
    }
    exp = transform_schema2json(module, value);
    free(value);
    if (!exp) {
        return EXIT_FAILURE;
    }
    if (unres_schema_add_str(module, unres, ident, UNRES_IDENT, exp) == -1) {
        lydict_remove(module->ctx, exp);
        return EXIT_FAILURE;
    }

    lydict_remove(module->ctx, exp);
    return EXIT_SUCCESS;
}

void *
yang_read_must(struct lys_module *module, struct lys_node *node, char *value, enum yytokentype type)
{
    struct lys_restr *retval;

    switch (type) {
    case CONTAINER_KEYWORD:
        retval = &((struct lys_node_container *)node)->must[((struct lys_node_container *)node)->must_size++];
        break;
    case ANYXML_KEYWORD:
        retval = &((struct lys_node_anyxml *)node)->must[((struct lys_node_anyxml *)node)->must_size++];
        break;
    case LEAF_KEYWORD:
        retval = &((struct lys_node_leaf *)node)->must[((struct lys_node_leaf *)node)->must_size++];
        break;
    case LEAF_LIST_KEYWORD:
        retval = &((struct lys_node_leaflist *)node)->must[((struct lys_node_leaflist *)node)->must_size++];
        break;
    case LIST_KEYWORD:
        retval = &((struct lys_node_list *)node)->must[((struct lys_node_list *)node)->must_size++];
        break;
    case REFINE_KEYWORD:
        retval = &((struct lys_refine *)node)->must[((struct lys_refine *)node)->must_size++];
        break;
    case ADD_KEYWORD:
        retval = &(*((struct type_deviation *)node)->trg_must)[(*((struct type_deviation *)node)->trg_must_size)++];
        memset(retval, 0, sizeof *retval);
        break;
    case DELETE_KEYWORD:
        retval = &((struct type_deviation *)node)->deviate->must[((struct type_deviation *)node)->deviate->must_size++];
        break;
    default:
        goto error;
        break;
    }
    retval->expr = transform_schema2json(module, value);
    if (!retval->expr || lyxp_syntax_check(retval->expr)) {
        goto error;
    }
    free(value);
    return retval;

error:
    free(value);
    return NULL;
}

int
yang_read_message(struct lys_module *module,struct lys_restr *save,char *value, char *what, int message)
{
    int ret;

    if (message==ERROR_APP_TAG_KEYWORD) {
        ret = yang_check_string(module, &save->eapptag, "error_app_tag", what, value);
    } else {
        ret = yang_check_string(module, &save->emsg, "error_app_tag", what, value);
    }
    return ret;
}

int
yang_read_presence(struct lys_module *module, struct lys_node_container *cont, char *value)
{
    if (cont->presence) {
        LOGVAL(LYE_TOOMANY, LY_VLOG_LYS, cont, "presence", "container");
        free(value);
        return EXIT_FAILURE;
    } else {
        cont->presence = lydict_insert_zc(module->ctx, value);
        return EXIT_SUCCESS;
    }
}

void *
yang_read_when(struct lys_module *module, struct lys_node *node, enum yytokentype type, char *value)
{
    struct lys_when *retval;

    retval = calloc(1, sizeof *retval);
    if (!retval) {
        LOGMEM;
        free(value);
        return NULL;
    }
    retval->cond = transform_schema2json(module, value);
    if (!retval->cond || lyxp_syntax_check(retval->cond)) {
        goto error;
    }
    switch (type) {
    case CONTAINER_KEYWORD:
        if (((struct lys_node_container *)node)->when) {
            LOGVAL(LYE_TOOMANY, LY_VLOG_LYS, node, "when", "container");
            goto error;
        }
        ((struct lys_node_container *)node)->when = retval;
        break;
    case ANYXML_KEYWORD:
        if (((struct lys_node_anyxml *)node)->when) {
            LOGVAL(LYE_TOOMANY, LY_VLOG_LYS, node, "when", "anyxml");
            goto error;
        }
        ((struct lys_node_anyxml *)node)->when = retval;
        break;
    case CHOICE_KEYWORD:
        if (((struct lys_node_choice *)node)->when) {
            LOGVAL(LYE_TOOMANY, LY_VLOG_LYS, node, "when", "choice");
            goto error;
        }
        ((struct lys_node_choice *)node)->when = retval;
        break;
    case CASE_KEYWORD:
        if (((struct lys_node_case *)node)->when) {
            LOGVAL(LYE_TOOMANY, LY_VLOG_LYS, node, "when", "case");
            goto error;
        }
        ((struct lys_node_case *)node)->when = retval;
        break;
    case LEAF_KEYWORD:
        if (((struct lys_node_leaf *)node)->when) {
            LOGVAL(LYE_TOOMANY, LY_VLOG_LYS, node, "when", "leaf");
            goto error;
        }
        ((struct lys_node_leaf *)node)->when = retval;
        break;
    case LEAF_LIST_KEYWORD:
        if (((struct lys_node_leaflist *)node)->when) {
            LOGVAL(LYE_TOOMANY, LY_VLOG_LYS, node, "when", "leaflist");
            goto error;
        }
        ((struct lys_node_leaflist *)node)->when = retval;
        break;
    case LIST_KEYWORD:
        if (((struct lys_node_list *)node)->when) {
            LOGVAL(LYE_TOOMANY, LY_VLOG_LYS, node, "when", "list");
            goto error;
        }
        ((struct lys_node_list *)node)->when = retval;
        break;
    case USES_KEYWORD:
        if (((struct lys_node_uses *)node)->when) {
            LOGVAL(LYE_TOOMANY, LY_VLOG_LYS, node, "when", "uses");
            goto error;
        }
        ((struct lys_node_uses *)node)->when = retval;
        break;
    case AUGMENT_KEYWORD:
        if (((struct lys_node_augment *)node)->when) {
            LOGVAL(LYE_TOOMANY, LY_VLOG_LYS, node, "when", "augment");
            goto error;
        }
        ((struct lys_node_augment *)node)->when = retval;
        break;
    default:
        goto error;
        break;
    }
    free(value);
    return retval;

error:
    free(value);
    lys_when_free(module->ctx, retval);
    return NULL;
}

void *
yang_read_node(struct lys_module *module, struct lys_node *parent, char *value, int nodetype, int sizeof_struct)
{
    struct lys_node *node;

    node = calloc(1, sizeof_struct);
    if (!node) {
        free(value);
        LOGMEM;
        return NULL;
    }
    if (value) {
        node->name = lydict_insert_zc(module->ctx, value);
    }
    node->module = module;
    node->nodetype = nodetype;
    node->prev = node;

    /* insert the node into the schema tree */
    if (lys_node_addchild(parent, module->type ? ((struct lys_submodule *)module)->belongsto: module, node)) {
        if (value) {
            lydict_remove(module->ctx, node->name);
        }
        free(node);
        return NULL;
    }
    return node;
}

void *
yang_read_action(struct lys_module *module, struct lys_node *parent, char *value)
{
    struct lys_node *node;

    for (node = parent; node; node = lys_parent(node)) {
        if (node->nodetype & (LYS_RPC | LYS_ACTION | LYS_NOTIF)
                || ((node->nodetype == LYS_LIST) && !((struct lys_node_list *)node)->keys_size)) {
            LOGVAL(LYE_INPAR, LY_VLOG_NONE, NULL, strnodetype(node->nodetype), "action");
            return NULL;
        }
    }
    return yang_read_node(module, parent, value, LYS_ACTION, sizeof(struct lys_node_rpc_action));
}

int
yang_read_default(struct lys_module *module, void *node, char *value, enum yytokentype type)
{
    int ret;

    switch (type) {
    case LEAF_KEYWORD:
        ret = yang_check_string(module, &((struct lys_node_leaf *) node)->dflt, "default", "leaf", value);
        break;
    case TYPEDEF_KEYWORD:
        ret = yang_check_string(module, &((struct lys_tpdf *) node)->dflt, "default", "typedef", value);
        break;
    default:
        free(value);
        LOGINT;
        ret = EXIT_FAILURE;
        break;
    }
    return ret;
}

int
yang_read_units(struct lys_module *module, void *node, char *value, enum yytokentype type)
{
    int ret;

    switch (type) {
    case LEAF_KEYWORD:
        ret = yang_check_string(module, &((struct lys_node_leaf *) node)->units, "units", "leaf", value);
        break;
    case LEAF_LIST_KEYWORD:
        ret = yang_check_string(module, &((struct lys_node_leaflist *) node)->units, "units", "leaflist", value);
        break;
    case TYPEDEF_KEYWORD:
        ret = yang_check_string(module, &((struct lys_tpdf *) node)->units, "units", "typedef", value);
        break;
    default:
        free(value);
        LOGINT;
        ret = EXIT_FAILURE;
        break;
    }
    return ret;
}

int
yang_read_key(struct lys_module *module, struct lys_node_list *list, struct unres_schema *unres)
{
    char *exp, *value;

    exp = value = (char *) list->keys;
    list->keys_size = 0;
    while ((value = strpbrk(value, " \t\n"))) {
        list->keys_size++;
        while (isspace(*value)) {
            value++;
        }
    }
    list->keys_size++;
    list->keys = calloc(list->keys_size, sizeof *list->keys);
    if (!list->keys) {
        LOGMEM;
        goto error;
    }
    if (unres_schema_add_str(module, unres, list, UNRES_LIST_KEYS, exp) == -1) {
        goto error;
    }
    free(exp);
    return EXIT_SUCCESS;

error:
    free(exp);
    return EXIT_FAILURE;
}

int
yang_fill_unique(struct lys_module *module, struct lys_node_list *list, struct lys_unique *unique, char *value, struct unres_schema *unres)
{
    int i, j;
    char *vaux;

    /* count the number of unique leafs in the value */
    vaux = value;
    while ((vaux = strpbrk(vaux, " \t\n"))) {
       unique->expr_size++;
        while (isspace(*vaux)) {
            vaux++;
        }
    }
    unique->expr_size++;
    unique->expr = calloc(unique->expr_size, sizeof *unique->expr);
    if (!unique->expr) {
        LOGMEM;
        goto error;
    }

    for (i = 0; i < unique->expr_size; i++) {
        vaux = strpbrk(value, " \t\n");
        if (!vaux) {
            /* the last token, lydict_insert() will count its size on its own */
            vaux = value;
        }

        /* store token into unique structure */
        unique->expr[i] = lydict_insert(module->ctx, value, vaux - value);

        /* check that the expression does not repeat */
        for (j = 0; j < i; j++) {
            if (ly_strequal(unique->expr[j], unique->expr[i], 1)) {
                LOGVAL(LYE_INARG, LY_VLOG_LYS, list, unique->expr[i], "unique");
                LOGVAL(LYE_SPEC, LY_VLOG_NONE, NULL, "The identifier is not unique");
                goto error;
            }
        }
        /* try to resolve leaf */
        if (unres) {
            if (unres_schema_add_str(module, unres, (struct lys_node *) list, UNRES_LIST_UNIQ, unique->expr[i]) == -1) {
                goto error;
            }
        } else {
            if (resolve_unique((struct lys_node *)list, unique->expr[i])) {
                goto error;
            }
        }

        /* move to next token */
        value = vaux;
        while(isspace(*value)) {
            value++;
        }
    }

    return EXIT_SUCCESS;

error:
    return EXIT_FAILURE;
}

int
yang_read_unique(struct lys_module *module, struct lys_node_list *list, struct unres_schema *unres)
{
    uint8_t k;
    char *str;

    for(k=0; k<list->unique_size; k++) {
        str = (char *)list->unique[k].expr;
        if (yang_fill_unique(module, list, &list->unique[k], str, unres)) {
            goto error;
        }
        free(str);
    }
    return EXIT_SUCCESS;

error:
    free(str);
    return EXIT_FAILURE;
}

static int
yang_read_identyref(struct lys_module *module, struct lys_type *type, struct unres_schema *unres)
{
    const char *value, *tmp;
    int rc, ret = EXIT_FAILURE;

    value = tmp = type->info.lref.path;
    /* store in the JSON format */
    value = transform_schema2json(module, value);
    if (!value) {
        goto end;
    }
    rc = unres_schema_add_str(module, unres, type, UNRES_TYPE_IDENTREF, value);
    lydict_remove(module->ctx, value);

    if (rc == -1) {
        goto end;
    }

    ret = EXIT_SUCCESS;

end:
    lydict_remove(module->ctx, tmp);
    return ret;
}

int
yang_check_type(struct lys_module *module, struct lys_node *parent, struct yang_type *typ, int tpdftype, struct unres_schema *unres)
{
    int i, rc;
    int ret = -1;
    const char *name, *value;
    LY_DATA_TYPE base;
    struct lys_node *siter;

    base = typ->base;
    value = transform_schema2json(module, typ->name);
    if (!value) {
        goto error;
    }

    i = parse_identifier(value);
    if (i < 1) {
        LOGVAL(LYE_INCHAR, LY_VLOG_NONE, NULL, value[-i], &value[-i]);
        lydict_remove(module->ctx, value);
        goto error;
    }
    /* module name */
    name = value;
    if (value[i]) {
        typ->type->module_name = lydict_insert(module->ctx, value, i);
        name += i;
        if ((name[0] != ':') || (parse_identifier(name + 1) < 1)) {
            LOGVAL(LYE_INCHAR, LY_VLOG_NONE, NULL, name[0], name);
            lydict_remove(module->ctx, value);
            goto error;
        }
        ++name;
    }

    rc = resolve_superior_type(name, typ->type->module_name, module, parent, &typ->type->der);
    if (rc == -1) {
        LOGVAL(LYE_INMOD, LY_VLOG_NONE, NULL, typ->type->module_name);
        lydict_remove(module->ctx, value);
        goto error;

    /* the type could not be resolved or it was resolved to an unresolved typedef or leafref */
    } else if (rc == EXIT_FAILURE) {
        LOGVAL(LYE_NORESOLV, LY_VLOG_NONE, NULL, "type", name);
        lydict_remove(module->ctx, value);
        ret = EXIT_FAILURE;
        goto error;
    }
    lydict_remove(module->ctx, value);
    typ->type->base = typ->type->der->type.base;
    if (base == 0) {
        base = typ->type->der->type.base;
    }
    switch (base) {
    case LY_TYPE_STRING:
        if (typ->type->base == LY_TYPE_BINARY) {
            if (typ->type->info.str.pat_count) {
                LOGVAL(LYE_SPEC, LY_VLOG_NONE, NULL, "Binary type could not include pattern statement.");
                goto error;
            }
            typ->type->info.binary.length = typ->type->info.str.length;
            if (typ->type->info.binary.length && lyp_check_length_range(typ->type->info.binary.length->expr, typ->type)) {
                LOGVAL(LYE_INARG, LY_VLOG_NONE, NULL, typ->type->info.binary.length->expr, "length");
                goto error;
            }
        } else if (typ->type->base == LY_TYPE_STRING) {
            if (typ->type->info.str.length && lyp_check_length_range(typ->type->info.str.length->expr, typ->type)) {
                LOGVAL(LYE_INARG, LY_VLOG_NONE, NULL, typ->type->info.str.length->expr, "length");
                goto error;
            }
        } else {
            LOGVAL(LYE_SPEC, LY_VLOG_NONE, NULL, "Invalid restriction in type \"%s\".", typ->type->parent->name);
            goto error;
        }
        break;
    case LY_TYPE_DEC64:
        if (typ->type->base == LY_TYPE_DEC64) {
            if (typ->type->info.dec64.range && lyp_check_length_range(typ->type->info.dec64.range->expr, typ->type)) {
                LOGVAL(LYE_INARG, LY_VLOG_NONE, NULL, typ->type->info.dec64.range->expr, "range");
                goto error;
            }
            /* mandatory sub-statement(s) check */
            if (!typ->type->info.dec64.dig && !typ->type->der->type.der) {
                /* decimal64 type directly derived from built-in type requires fraction-digits */
                LOGVAL(LYE_MISSCHILDSTMT, LY_VLOG_NONE, NULL, "fraction-digits", "type");
                goto error;
            }
            if (typ->type->info.dec64.dig && typ->type->der->type.der) {
                /* type is not directly derived from buit-in type and fraction-digits statement is prohibited */
                LOGVAL(LYE_INSTMT, LY_VLOG_NONE, NULL, "fraction-digits");
                goto error;
            }
        } else if (typ->type->base >= LY_TYPE_INT8 && typ->type->base <=LY_TYPE_UINT64) {
            if (typ->type->info.dec64.dig) {
                LOGVAL(LYE_SPEC, LY_VLOG_NONE, NULL, "Numerical type could not include fraction statement.");
                goto error;
            }
            typ->type->info.num.range = typ->type->info.dec64.range;
            if (typ->type->info.num.range && lyp_check_length_range(typ->type->info.num.range->expr, typ->type)) {
                LOGVAL(LYE_INARG, LY_VLOG_NONE, NULL, typ->type->info.num.range->expr, "range");
                goto error;
            }
        } else {
            LOGVAL(LYE_SPEC, LY_VLOG_NONE, NULL, "Invalid restriction in type \"%s\".", typ->type->parent->name);
            goto error;
        }
        break;
    case LY_TYPE_ENUM:
        if (typ->type->base != LY_TYPE_ENUM) {
            LOGVAL(LYE_SPEC, LY_VLOG_NONE, NULL, "Invalid restriction in type \"%s\".", typ->type->parent->name);
            goto error;
        }
        if (!typ->type->der->type.der && !typ->type->info.bits.count) {
            /* type is derived directly from buit-in enumeartion type and enum statement is required */
            LOGVAL(LYE_MISSCHILDSTMT, LY_VLOG_NONE, NULL, "enum", "type");
            goto error;
        }
        if (typ->type->der->type.der && typ->type->info.enums.count) {
            /* type is not directly derived from buit-in enumeration type and enum statement is prohibited */
            LOGVAL(LYE_INSTMT, LY_VLOG_NONE, NULL, "enum");
            goto error;
        }
        break;
    case LY_TYPE_BITS:
        if (typ->type->base != LY_TYPE_BITS) {
            LOGVAL(LYE_SPEC, LY_VLOG_NONE, NULL, "Invalid restriction in type \"%s\".", typ->type->parent->name);
            goto error;
        }
        if (!typ->type->der->type.der && !typ->type->info.bits.count) {
            /* type is derived directly from buit-in bits type and bit statement is required */
            LOGVAL(LYE_MISSCHILDSTMT, LY_VLOG_NONE, NULL, "bit", "type");
            goto error;
        }
        if (typ->type->der->type.der && typ->type->info.bits.count) {
            /* type is not directly derived from buit-in bits type and bit statement is prohibited */
            LOGVAL(LYE_INSTMT, LY_VLOG_NONE, NULL, "bit");
            goto error;
        }
        break;
    case LY_TYPE_LEAFREF:
        if (typ->type->base == LY_TYPE_IDENT && (typ->flags & LYS_TYPE_BASE)) {
            if (yang_read_identyref(module, typ->type, unres)) {
                goto error;
            }
        } else if (typ->type->base == LY_TYPE_LEAFREF) {
            /* flag resolving for later use */
            if (!tpdftype) {
                for (siter = parent; siter && siter->nodetype != LYS_GROUPING; siter = lys_parent(siter));
                if (siter) {
                    /* just a flag - do not resolve */
                    tpdftype = 1;
                }
            }

            if (typ->type->info.lref.path) {
                value = typ->type->info.lref.path;
                /* store in the JSON format */
                typ->type->info.lref.path = transform_schema2json(module, value);
                lydict_remove(module->ctx, value);
                if (!typ->type->info.lref.path) {
                    goto error;
                }
                /* try to resolve leafref path only when this is instantiated
                 * leaf, so it is not:
                 * - typedef's type,
                 * - in  grouping definition,
                 * - just instantiated in a grouping definition,
                 * because in those cases the nodes referenced in path might not be present
                 * and it is not a bug.  */
                if (!tpdftype && unres_schema_add_node(module, unres, typ->type, UNRES_TYPE_LEAFREF, parent) == -1) {
                    goto error;
                }
            } else if (!typ->type->der->type.der) {
                LOGVAL(LYE_MISSCHILDSTMT, LY_VLOG_NONE, NULL, "path", "type");
                goto error;
            } else {
                /* copy leafref definition into the derived type */
                typ->type->info.lref.path = lydict_insert(module->ctx, typ->type->der->type.info.lref.path, 0);
                /* and resolve the path at the place we are (if not in grouping/typedef) */
                if (!tpdftype && unres_schema_add_node(module, unres, typ->type, UNRES_TYPE_LEAFREF, parent) == -1) {
                    goto error;
                }

                /* add pointer to leafref target, only on leaves (not in typedefs) */
                if (typ->type->info.lref.target && lys_leaf_add_leafref_target(typ->type->info.lref.target, (struct lys_node *)typ->type->parent)) {
                    goto error;
                }
            }
        } else {
            LOGVAL(LYE_SPEC, LY_VLOG_NONE, NULL, "Invalid restriction in type \"%s\".", typ->type->parent->name);
            goto error;
        }
        break;
    case LY_TYPE_IDENT:
        if (typ->type->der->type.der) {
            /* this is just a derived type with no base specified/required */
            break;
        } else {
            LOGVAL(LYE_MISSCHILDSTMT, LY_VLOG_NONE, NULL, "base", "type");
            goto error;
        }
        break;
    case LY_TYPE_UNION:
        if (typ->type->base != LY_TYPE_UNION) {
            LOGVAL(LYE_SPEC, LY_VLOG_NONE, NULL, "Invalid restriction in type \"%s\".", typ->type->parent->name);
            goto error;
        }
        if (!typ->type->info.uni.types) {
            if (typ->type->der->type.der) {
                /* this is just a derived type with no additional type specified/required */
                break;
            }
            LOGVAL(LYE_MISSCHILDSTMT, LY_VLOG_NONE, NULL, "type", "(union) type");
            goto error;
        }
        for (i = 0; i < typ->type->info.uni.count; i++) {
<<<<<<< HEAD
            if (unres_schema_add_node(module, unres, &typ->type->info.uni.types[i], UNRES_TYPE_DER, parent) == -1) {
=======
            if (unres_schema_add_node(module, unres, &typ->type->info.uni.types[i],
                                      tpdftype ? UNRES_TYPE_DER_TPDF : UNRES_TYPE_DER, parent)) {
>>>>>>> e998ffcc
                goto error;
            }
            if (typ->type->info.uni.types[i].base == LY_TYPE_EMPTY) {
                LOGVAL(LYE_INARG, LY_VLOG_NONE, NULL, "empty", typ->name);
                goto error;
            } else if (typ->type->info.uni.types[i].base == LY_TYPE_LEAFREF) {
                LOGVAL(LYE_INARG, LY_VLOG_NONE, NULL, "leafref", typ->name);
                goto error;
            }
        }
        break;

    default:
        if (base >= LY_TYPE_BINARY && base <= LY_TYPE_UINT64) {
            if (typ->type->base != base) {
                LOGVAL(LYE_SPEC, LY_VLOG_NONE, NULL, "Invalid restriction in type \"%s\".", typ->type->parent->name);
                goto error;
            }
        } else {
            LOGINT;
            goto error;
        }
    }
    return EXIT_SUCCESS;

error:
    if (typ->type->module_name) {
        lydict_remove(module->ctx, typ->type->module_name);
        typ->type->module_name = NULL;
    }
    return ret;
}

void *
yang_read_type(struct lys_module *module, void *parent, char *value, enum yytokentype type)
{
    struct yang_type *typ;
    struct type_deviation *dev;
    struct lys_tpdf *tmp_parent;

    typ = calloc(1, sizeof *typ);
    if (!typ) {
        LOGMEM;
        return NULL;
    }

    typ->flags = LY_YANG_STRUCTURE_FLAG;
    switch (type) {
    case LEAF_KEYWORD:
        ((struct lys_node_leaf *)parent)->type.der = (struct lys_tpdf *)typ;
        ((struct lys_node_leaf *)parent)->type.parent = (struct lys_tpdf *)parent;
        typ->type = &((struct lys_node_leaf *)parent)->type;
        break;
    case LEAF_LIST_KEYWORD:
        ((struct lys_node_leaflist *)parent)->type.der = (struct lys_tpdf *)typ;
        ((struct lys_node_leaflist *)parent)->type.parent = (struct lys_tpdf *)parent;
        typ->type = &((struct lys_node_leaflist *)parent)->type;
        break;
    case UNION_KEYWORD:
        ((struct lys_type *)parent)->der = (struct lys_tpdf *)typ;
        typ->type = (struct lys_type *)parent;
        break;
    case TYPEDEF_KEYWORD:
        ((struct lys_tpdf *)parent)->type.der = (struct lys_tpdf *)typ;
        typ->type = &((struct lys_tpdf *)parent)->type;
        break;
    case REPLACE_KEYWORD:
        /* deviation replace type*/
        dev = (struct type_deviation *)parent;
        if (dev->deviate->type) {
            LOGVAL(LYE_TOOMANY, LY_VLOG_NONE, NULL, "type", "deviation");
            goto error;
        }
        /* check target node type */
        if (dev->target->nodetype == LYS_LEAF) {
            typ->type = &((struct lys_node_leaf *)dev->target)->type;
        } else if (dev->target->nodetype == LYS_LEAFLIST) {
            typ->type = &((struct lys_node_leaflist *)dev->target)->type;
        } else {
            LOGVAL(LYE_INSTMT, LY_VLOG_NONE, NULL, "type");
            LOGVAL(LYE_SPEC, LY_VLOG_NONE, NULL, "Target node does not allow \"type\" property.");
            goto error;
        }

        /* remove type and initialize it */
        lys_type_free(module->ctx, typ->type);
        tmp_parent = typ->type->parent;
        memset(typ->type, 0, sizeof *typ->type);
        typ->type->parent = tmp_parent;

        /* replace it with the value specified in deviation */
        /* HACK for unres */
        typ->type->der = (struct lys_tpdf *)typ;
        dev->deviate->type = typ->type;
        break;
    default:
        goto error;
        break;
    }
    typ->name = lydict_insert_zc(module->ctx, value);
    return typ;

error:
    free(value);
    free(typ);
    return NULL;
}

void
yang_delete_type(struct lys_module *module, struct yang_type *stype)
{
    int i;

    stype->type->base = stype->base;
    stype->type->der = NULL;
    lydict_remove(module->ctx, stype->name);
    if (stype->base == LY_TYPE_UNION) {
        for (i = 0; i < stype->type->info.uni.count; i++) {
            if (stype->type->info.uni.types[i].der) {
                yang_delete_type(module, (struct yang_type *)stype->type->info.uni.types[i].der);
            }
        }
    }
    free(stype);
}

void *
yang_read_length(struct lys_module *module, struct yang_type *typ, char *value)
{
    struct lys_restr **length;

    if (typ->base == 0 || typ->base == LY_TYPE_STRING) {
        length = &typ->type->info.str.length;
        typ->base = LY_TYPE_STRING;
    } else if (typ->base == LY_TYPE_BINARY) {
        length = &typ->type->info.binary.length;
    } else {
        LOGVAL(LYE_SPEC, LY_VLOG_NONE, NULL, "Unexpected length statement.");
        goto error;
    }

    if (*length) {
        LOGVAL(LYE_TOOMANY, LY_VLOG_NONE, NULL, "length", "type");
        goto error;
    }
    *length = calloc(1, sizeof **length);
    if (!*length) {
        LOGMEM;
        goto error;
    }
    (*length)->expr = lydict_insert_zc(module->ctx, value);
    return *length;

error:
    free(value);
    return NULL;

}

void *
yang_read_pattern(struct lys_module *module, struct yang_type *typ, char *value)
{
    if (lyp_check_pattern(value, NULL)) {
        free(value);
        return NULL;
    }

    typ->type->info.str.patterns[typ->type->info.str.pat_count].expr = lydict_insert_zc(module->ctx, value);
    typ->type->info.str.pat_count++;
    return &typ->type->info.str.patterns[typ->type->info.str.pat_count-1];
}

void *
yang_read_range(struct  lys_module *module, struct yang_type *typ, char *value)
{
    if (typ->base != 0 && typ->base != LY_TYPE_DEC64) {
        LOGVAL(LYE_SPEC, LY_VLOG_NONE, NULL, "Unexpected range statement.");
        goto error;
    }
    typ->base = LY_TYPE_DEC64;
    if (typ->type->info.dec64.range) {
        LOGVAL(LYE_TOOMANY, LY_VLOG_NONE, NULL, "range", "type");
        goto error;
    }
    typ->type->info.dec64.range = calloc(1, sizeof *typ->type->info.dec64.range);
    if (!typ->type->info.dec64.range) {
        LOGMEM;
        goto error;
    }
    typ->type->info.dec64.range->expr = lydict_insert_zc(module->ctx, value);
    return typ->type->info.dec64.range;

error:
    free(value);
    return NULL;
}

int
yang_read_fraction(struct yang_type *typ, uint32_t value)
{
    unsigned int i;

    if (typ->base == 0 || typ->base == LY_TYPE_DEC64) {
        typ->base = LY_TYPE_DEC64;
    } else {
        LOGVAL(LYE_SPEC, LY_VLOG_NONE, NULL, "Unexpected fraction-digits statement.");
        goto error;
    }
    if (typ->type->info.dec64.dig) {
        LOGVAL(LYE_TOOMANY, LY_VLOG_NONE, NULL, "fraction-digits", "type");
        goto error;
    }
    /* range check */
    if (value < 1 || value > 18) {
        LOGVAL(LYE_SPEC, LY_VLOG_NONE, NULL, "Invalid value \"%d\" of \"%s\".", value, "fraction-digits");
        goto error;
    }
    typ->type->info.dec64.dig = value;
    typ->type->info.dec64.div = 10;
    for (i = 1; i < value; i++) {
        typ->type->info.dec64.div *= 10;
    }
    return EXIT_SUCCESS;

error:
    return EXIT_FAILURE;
}

void *
yang_read_enum(struct lys_module *module, struct yang_type *typ, char *value)
{
    struct lys_type_enum *enm;
    int i;

    enm = &typ->type->info.enums.enm[typ->type->info.enums.count];
    enm->name = lydict_insert_zc(module->ctx, value);

    /* the assigned name MUST NOT have any leading or trailing whitespace characters */
    if (isspace(enm->name[0]) || isspace(enm->name[strlen(enm->name) - 1])) {
        LOGVAL(LYE_ENUM_WS, LY_VLOG_NONE, NULL, enm->name);
        goto error;
    }

    /* check the name uniqueness */
    for (i = 0; i < typ->type->info.enums.count; i++) {
        if (!strcmp(typ->type->info.enums.enm[i].name, typ->type->info.enums.enm[typ->type->info.enums.count].name)) {
            LOGVAL(LYE_ENUM_DUPNAME, LY_VLOG_NONE, NULL, typ->type->info.enums.enm[i].name);
            goto error;
        }
    }

    typ->type->info.enums.count++;
    return enm;

error:
    typ->type->info.enums.count++;
    return NULL;
}

int
yang_check_enum(struct yang_type *typ, struct lys_type_enum *enm, int64_t *value, int assign)
{
    int i, j;

    if (!assign) {
        /* assign value automatically */
        if (*value > INT32_MAX) {
            LOGVAL(LYE_INARG, LY_VLOG_NONE, NULL, "2147483648", "enum/value");
            goto error;
        }
        enm->value = *value;
        enm->flags |= LYS_AUTOASSIGNED;
        (*value)++;
    }

    /* check that the value is unique */
    j = typ->type->info.enums.count-1;
    for (i = 0; i < j; i++) {
        if (typ->type->info.enums.enm[i].value == typ->type->info.enums.enm[j].value) {
            LOGVAL(LYE_ENUM_DUPVAL, LY_VLOG_NONE, NULL,
                   typ->type->info.enums.enm[j].value, typ->type->info.enums.enm[j].name);
            goto error;
        }
    }

    return EXIT_SUCCESS;

error:
    return EXIT_FAILURE;
}

void *
yang_read_bit(struct lys_module *module, struct yang_type *typ, char *value)
{
    int i;
    struct lys_type_bit *bit;

    bit = &typ->type->info.bits.bit[typ->type->info.bits.count];
    if (lyp_check_identifier(value, LY_IDENT_SIMPLE, NULL, NULL)) {
        free(value);
        goto error;
    }
    bit->name = lydict_insert_zc(module->ctx, value);

    /* check the name uniqueness */
    for (i = 0; i < typ->type->info.bits.count; i++) {
        if (!strcmp(typ->type->info.bits.bit[i].name, bit->name)) {
            LOGVAL(LYE_BITS_DUPNAME, LY_VLOG_NONE, NULL, bit->name);
            typ->type->info.bits.count++;
            goto error;
        }
    }
    typ->type->info.bits.count++;
    return bit;

error:
    return NULL;
}

int
yang_check_bit(struct yang_type *typ, struct lys_type_bit *bit, int64_t *value, int assign)
{
    int i,j;
    struct lys_type_bit bit_tmp;

    if (!assign) {
        /* assign value automatically */
        if (*value > UINT32_MAX) {
            LOGVAL(LYE_INARG, LY_VLOG_NONE, NULL, "4294967295", "bit/position");
            goto error;
        }
        bit->pos = (uint32_t)*value;
        bit->flags |= LYS_AUTOASSIGNED;
        (*value)++;
    }

    j = typ->type->info.bits.count - 1;
    /* check that the value is unique */
    for (i = 0; i < j; i++) {
        if (typ->type->info.bits.bit[i].pos == bit->pos) {
            LOGVAL(LYE_BITS_DUPVAL, LY_VLOG_NONE, NULL, bit->pos, bit->name);
            goto error;
        }
    }

    /* keep them ordered by position */
    while (j && typ->type->info.bits.bit[j - 1].pos > typ->type->info.bits.bit[j].pos) {
        /* switch them */
        memcpy(&bit_tmp, &typ->type->info.bits.bit[j], sizeof bit_tmp);
        memcpy(&typ->type->info.bits.bit[j], &typ->type->info.bits.bit[j - 1], sizeof bit_tmp);
        memcpy(&typ->type->info.bits.bit[j - 1], &bit_tmp, sizeof bit_tmp);
        j--;
    }

    return EXIT_SUCCESS;

error:
    return EXIT_FAILURE;
}

void *
yang_read_typedef(struct lys_module *module, struct lys_node *parent, char *value)
{
    struct lys_tpdf *ret;
    struct lys_node *root;

    root = (parent) ? NULL : lys_main_module(module)->data;
    if (lyp_check_identifier(value, LY_IDENT_TYPE, module, parent) || yang_check_typedef_identif(root, parent, value)) {
        free(value);
        return NULL;
    }

    if (!parent) {
        ret = &module->tpdf[module->tpdf_size];
        module->tpdf_size++;
    } else {
        switch (parent->nodetype) {
        case LYS_GROUPING:
            ret = &((struct lys_node_grp *)parent)->tpdf[((struct lys_node_grp *)parent)->tpdf_size];
            ((struct lys_node_grp *)parent)->tpdf_size++;
            break;
        case LYS_CONTAINER:
            ret = &((struct lys_node_container *)parent)->tpdf[((struct lys_node_container *)parent)->tpdf_size];
            ((struct lys_node_container *)parent)->tpdf_size++;
            break;
        case LYS_LIST:
            ret = &((struct lys_node_list *)parent)->tpdf[((struct lys_node_list *)parent)->tpdf_size];
            ((struct lys_node_list *)parent)->tpdf_size++;
            break;
        case LYS_RPC:
        case LYS_ACTION:
            ret = &((struct lys_node_rpc_action *)parent)->tpdf[((struct lys_node_rpc_action *)parent)->tpdf_size];
            ((struct lys_node_rpc_action *)parent)->tpdf_size++;
            break;
        case LYS_INPUT:
        case LYS_OUTPUT:
            ret = &((struct lys_node_inout *)parent)->tpdf[((struct lys_node_inout *)parent)->tpdf_size];
            ((struct lys_node_inout *)parent)->tpdf_size++;
            break;
        case LYS_NOTIF:
            ret = &((struct lys_node_notif *)parent)->tpdf[((struct lys_node_notif *)parent)->tpdf_size];
            ((struct lys_node_notif *)parent)->tpdf_size++;
            break;
        default:
            /* another type of nodetype is error*/
            LOGINT;
            free(value);
            return NULL;
        }
    }

    ret->type.parent = ret;
    ret->name = lydict_insert_zc(module->ctx, value);
    ret->module = module;
    return ret;
}

void *
yang_read_refine(struct lys_module *module, struct lys_node_uses *uses, char *value)
{
    struct lys_refine *rfn;

    rfn = &uses->refine[uses->refine_size];
    uses->refine_size++;
    rfn->target_name = transform_schema2json(module, value);
    free(value);
    if (!rfn->target_name) {
        return NULL;
    }
    return rfn;
}

void *
yang_read_augment(struct lys_module *module, struct lys_node *parent, char *value)
{
    struct lys_node_augment *aug;

    if (parent) {
        aug = &((struct lys_node_uses *)parent)->augment[((struct lys_node_uses *)parent)->augment_size];
    } else {
        aug = &module->augment[module->augment_size];
    }
    aug->nodetype = LYS_AUGMENT;
    aug->target_name = transform_schema2json(module, value);
    free(value);
    if (!aug->target_name) {
        return NULL;
    }
    aug->parent = parent;
    aug->module = module;
    if (parent) {
        ((struct lys_node_uses *)parent)->augment_size++;
    } else {
        module->augment_size++;
    }
    return aug;
}

void *
yang_read_deviation(struct lys_module *module, char *value)
{
    struct lys_node *dev_target = NULL;
    struct lys_deviation *dev;
    struct type_deviation *deviation = NULL;
    int rc;

    dev = &module->deviation[module->deviation_size];
    dev->target_name = transform_schema2json(module, value);
    free(value);
    if (!dev->target_name) {
        goto error;
    }

    deviation = calloc(1, sizeof *deviation);
    if (!deviation) {
        LOGMEM;
        goto error;
    }

    /* resolve target node */
    rc = resolve_augment_schema_nodeid(dev->target_name, NULL, module, (const struct lys_node **)&dev_target);
    if (rc || !dev_target) {
        LOGVAL(LYE_INARG, LY_VLOG_NONE, NULL, dev->target_name, "deviation");
        goto error;
    }
    if (dev_target->module == lys_main_module(module)) {
        LOGVAL(LYE_INARG, LY_VLOG_NONE, NULL, dev->target_name, "deviation");
        LOGVAL(LYE_SPEC, LY_VLOG_NONE, NULL, "Deviating own module is not allowed.");
        goto error;
    }

    lys_deviation_add_ext_imports(lys_node_module(dev_target), module);

    /*save pointer to the deviation and deviated target*/
    deviation->deviation = dev;
    deviation->target = dev_target;

    return deviation;

error:
    free(deviation);
    lydict_remove(module->ctx, dev->target_name);
    return NULL;
}

int
yang_read_deviate_unsupported(struct type_deviation *dev)
{
    int i;

    if (dev->deviation->deviate_size) {
        LOGVAL(LYE_SPEC, LY_VLOG_NONE, NULL, "\"not-supported\" deviation cannot be combined with any other deviation.");
        return EXIT_FAILURE;
    }
    dev->deviation->deviate[dev->deviation->deviate_size].mod = LY_DEVIATE_NO;

    /* you cannot remove a key leaf */
    if ((dev->target->nodetype == LYS_LEAF) && dev->target->parent && (dev->target->parent->nodetype == LYS_LIST)) {
        for (i = 0; i < ((struct lys_node_list *)dev->target->parent)->keys_size; ++i) {
            if (((struct lys_node_list *)dev->target->parent)->keys[i] == (struct lys_node_leaf *)dev->target) {
                LOGVAL(LYE_INARG, LY_VLOG_NONE, NULL, "not-supported", "deviation");
                LOGVAL(LYE_SPEC, LY_VLOG_NONE, NULL, "\"not-supported\" deviation cannot remove a list key.");
                return EXIT_FAILURE;
            }
        }
    }

    /* unlink and store the original node */
    lys_node_unlink(dev->target);
    dev->deviation->orig_node = dev->target;

    dev->deviation->deviate_size = 1;
    return EXIT_SUCCESS;
}

int
yang_read_deviate(struct type_deviation *dev, LYS_DEVIATE_TYPE mod)
{
    struct unres_schema tmp_unres;

    dev->deviation->deviate[dev->deviation->deviate_size].mod = mod;
    dev->deviate = &dev->deviation->deviate[dev->deviation->deviate_size];
    dev->deviation->deviate_size++;
    if (dev->deviation->deviate[0].mod == LY_DEVIATE_NO) {
        LOGVAL(LYE_INSTMT, LY_VLOG_NONE, NULL, "not-supported");
        LOGVAL(LYE_SPEC, LY_VLOG_NONE, NULL, "\"not-supported\" deviation cannot be combined with any other deviation.");
        return EXIT_FAILURE;
    }

    /* store a shallow copy of the original node */
    if (!dev->deviation->orig_node) {
        memset(&tmp_unres, 0, sizeof tmp_unres);
        dev->deviation->orig_node = lys_node_dup(dev->target->module, NULL, dev->target, 0, 0, &tmp_unres, 1);
        /* just to be safe */
        if (tmp_unres.count) {
            LOGINT;
            return EXIT_FAILURE;
        }
    }

    return EXIT_SUCCESS;
}

int
yang_read_deviate_units(struct ly_ctx *ctx, struct type_deviation *dev, char *value)
{
    const char **stritem;

    if (dev->deviate->units) {
        LOGVAL(LYE_TOOMANY, LY_VLOG_NONE, NULL, "units", "deviate");
        free(value);
        goto error;
    }

    /* check target node type */
    if (dev->target->nodetype == LYS_LEAFLIST) {
        stritem = &((struct lys_node_leaflist *)dev->target)->units;
    } else if (dev->target->nodetype == LYS_LEAF) {
        stritem = &((struct lys_node_leaf *)dev->target)->units;
    } else {
        LOGVAL(LYE_INSTMT, LY_VLOG_NONE, NULL, "units");
        LOGVAL(LYE_SPEC, LY_VLOG_NONE, NULL, "Target node does not allow \"units\" property.");
        free(value);
        goto error;
    }

    dev->deviate->units = lydict_insert_zc(ctx, value);

    if (dev->deviate->mod == LY_DEVIATE_DEL) {
        /* check values */
        if (!ly_strequal(*stritem, dev->deviate->units, 1)) {
            LOGVAL(LYE_INARG, LY_VLOG_NONE, NULL, dev->deviate->units, "units");
            LOGVAL(LYE_SPEC, LY_VLOG_NONE, NULL, "Value differs from the target being deleted.");
            goto error;
        }
        /* remove current units value of the target */
        lydict_remove(ctx, *stritem);
    } else {
        if (dev->deviate->mod == LY_DEVIATE_ADD) {
            /* check that there is no current value */
            if (*stritem) {
                LOGVAL(LYE_INSTMT, LY_VLOG_NONE, NULL, "units");
                LOGVAL(LYE_SPEC, LY_VLOG_NONE, NULL, "Adding property that already exists.");
                goto error;
            }
        } else { /* replace */
            if (!*stritem) {
                LOGVAL(LYE_INSTMT, LY_VLOG_NONE, NULL, "units");
                LOGVAL(LYE_SPEC, LY_VLOG_NONE, NULL, "Replacing a property that does not exist.");
                goto error;
            }
        }
        /* remove current units value of the target ... */
        lydict_remove(ctx, *stritem);

        /* ... and replace it with the value specified in deviation */
        *stritem = lydict_insert(ctx, dev->deviate->units, 0);
    }

    return EXIT_SUCCESS;

error:
    return EXIT_FAILURE;
}

int
yang_read_deviate_must(struct type_deviation *dev, uint8_t c_must)
{
    /* check target node type */
    switch (dev->target->nodetype) {
    case LYS_LEAF:
        dev->trg_must = &((struct lys_node_leaf *)dev->target)->must;
        dev->trg_must_size = &((struct lys_node_leaf *)dev->target)->must_size;
        break;
    case LYS_CONTAINER:
        dev->trg_must = &((struct lys_node_container *)dev->target)->must;
        dev->trg_must_size = &((struct lys_node_container *)dev->target)->must_size;
        break;
    case LYS_LEAFLIST:
        dev->trg_must = &((struct lys_node_leaflist *)dev->target)->must;
        dev->trg_must_size = &((struct lys_node_leaflist *)dev->target)->must_size;
        break;
    case LYS_LIST:
        dev->trg_must = &((struct lys_node_list *)dev->target)->must;
        dev->trg_must_size = &((struct lys_node_list *)dev->target)->must_size;
        break;
    case LYS_ANYXML:
        dev->trg_must = &((struct lys_node_anyxml *)dev->target)->must;
        dev->trg_must_size = &((struct lys_node_anyxml *)dev->target)->must_size;
        break;
    default:
        LOGVAL(LYE_INSTMT, LY_VLOG_NONE, NULL, "must");
        LOGVAL(LYE_SPEC, LY_VLOG_NONE, NULL, "Target node does not allow \"must\" property.");
        goto error;
    }

    if (dev->deviate->mod == LY_DEVIATE_ADD) {
        /* reallocate the must array of the target */
        dev->deviate->must = ly_realloc(*dev->trg_must, (c_must + *dev->trg_must_size) * sizeof *dev->deviate->must);
        if (!dev->deviate->must) {
            LOGMEM;
            goto error;
        }
        *dev->trg_must = dev->deviate->must;
        dev->deviate->must = &((*dev->trg_must)[*dev->trg_must_size]);
        dev->deviate->must_size = c_must;
    } else {
        /* LY_DEVIATE_DEL */
        dev->deviate->must = calloc(c_must, sizeof *dev->deviate->must);
        if (!dev->deviate->must) {
            LOGMEM;
            goto error;
        }
    }

    return EXIT_SUCCESS;

error:
    return EXIT_FAILURE;
}

int
yang_read_deviate_unique(struct type_deviation *dev, uint8_t c_uniq)
{
    struct lys_node_list *list;

    /* check target node type */
    if (dev->target->nodetype != LYS_LIST) {
        LOGVAL(LYE_INSTMT, LY_VLOG_NONE, NULL, "unique");
        LOGVAL(LYE_SPEC, LY_VLOG_NONE, NULL, "Target node does not allow \"unique\" property.");
        goto error;
    }

    list = (struct lys_node_list *)dev->target;
    if (dev->deviate->mod == LY_DEVIATE_ADD) {
        /* reallocate the unique array of the target */
        dev->deviate->unique = ly_realloc(list->unique, (c_uniq + list->unique_size) * sizeof *dev->deviate->unique);
        if (!dev->deviate->unique) {
            LOGMEM;
            goto error;
        }
        list->unique = dev->deviate->unique;
        dev->deviate->unique = &list->unique[list->unique_size];
        dev->deviate->unique_size = c_uniq;
        memset(dev->deviate->unique, 0, c_uniq * sizeof *dev->deviate->unique);
    } else {
        /* LY_DEVIATE_DEL */
        dev->deviate->unique = calloc(c_uniq, sizeof *dev->deviate->unique);
        if (!dev->deviate->unique) {
            LOGMEM;
            goto error;
        }
    }

    return EXIT_SUCCESS;

error:
    return EXIT_FAILURE;
}

int
yang_read_deviate_default(struct ly_ctx *ctx, struct type_deviation *dev, char *value)
{
    int rc;
    struct lys_node_choice *choice;
    struct lys_node_leaf *leaf;
    struct lys_node *node;

    if (dev->deviate->dflt) {
        LOGVAL(LYE_TOOMANY, LY_VLOG_NONE, NULL, "default", "deviate");
        free(value);
        goto error;
    }

    dev->deviate->dflt = lydict_insert_zc(ctx, value);

    if (dev->target->nodetype == LYS_CHOICE) {
        choice = (struct lys_node_choice *)dev->target;

        rc = resolve_choice_default_schema_nodeid(dev->deviate->dflt, choice->child, (const struct lys_node **)&node);
        if (rc || !node) {
            LOGVAL(LYE_INARG, LY_VLOG_NONE, NULL, dev->deviate->dflt, "default");
            goto error;
        }
        if (dev->deviate->mod == LY_DEVIATE_DEL) {
            if (!choice->dflt || (choice->dflt != node)) {
                LOGVAL(LYE_INARG, LY_VLOG_NONE, NULL, dev->deviate->dflt, "default");
                LOGVAL(LYE_SPEC, LY_VLOG_NONE, NULL, "Value differs from the target being deleted.");
                goto error;
            }
            choice->dflt = NULL;
        } else {
            if (dev->deviate->mod == LY_DEVIATE_ADD) {
                /* check that there is no current value */
                if (choice->dflt) {
                    LOGVAL(LYE_INSTMT, LY_VLOG_NONE, NULL, "default");
                    LOGVAL(LYE_SPEC, LY_VLOG_NONE, NULL, "Adding property that already exists.");
                    goto error;
                } else if (choice->flags & LYS_MAND_TRUE) {
                    LOGVAL(LYE_INCHILDSTMT, LY_VLOG_NONE, NULL, "default", "choice");
                    LOGVAL(LYE_SPEC, LY_VLOG_NONE, NULL, "The \"default\" statement is forbidden on choices with \"mandatory\".");
                    goto error;
                }
            } else { /* replace*/
                if (!choice->dflt) {
                    LOGVAL(LYE_INSTMT, LY_VLOG_NONE, NULL, "default");
                    LOGVAL(LYE_SPEC, LY_VLOG_NONE, NULL, "Replacing a property that does not exist.");
                    goto error;
                }
            }

            choice->dflt = node;
            if (!choice->dflt) {
                /* default branch not found */
                LOGVAL(LYE_INARG, LY_VLOG_NONE, NULL, dev->deviate->dflt, "default");
                goto error;
            }
        }
    } else if (dev->target->nodetype == LYS_LEAF) {
        leaf = (struct lys_node_leaf *)dev->target;

        if (dev->deviate->mod == LY_DEVIATE_DEL) {
            if (!leaf->dflt || !ly_strequal(leaf->dflt, dev->deviate->dflt, 1)) {
                LOGVAL(LYE_INARG, LY_VLOG_NONE, NULL, dev->deviate->dflt, "default");
                LOGVAL(LYE_SPEC, LY_VLOG_NONE, NULL, "Value differs from the target being deleted.");
                goto error;
            }
            /* remove value */
            lydict_remove(ctx, leaf->dflt);
            leaf->dflt = NULL;
        } else {
            if (dev->deviate->mod == LY_DEVIATE_ADD) {
                /* check that there is no current value */
                if (leaf->dflt) {
                    LOGVAL(LYE_INSTMT, LY_VLOG_NONE, NULL, "default");
                    LOGVAL(LYE_SPEC, LY_VLOG_NONE, NULL, "Adding property that already exists.");
                    goto error;
                } else if (leaf->flags & LYS_MAND_TRUE) {
                    /* RFC 6020, 7.6.4 - default statement must not with mandatory true */
                    LOGVAL(LYE_INCHILDSTMT, LY_VLOG_NONE, NULL, "default", "leaf");
                    LOGVAL(LYE_SPEC, LY_VLOG_NONE, NULL, "The \"default\" statement is forbidden on leaf with \"mandatory\".");
                    goto error;
                }
            } else { /* replace*/
                if (!leaf->dflt) {
                    LOGVAL(LYE_INSTMT, LY_VLOG_NONE, NULL, "default");
                    LOGVAL(LYE_SPEC, LY_VLOG_NONE, NULL, "Replacing a property that does not exist.");
                    goto error;
                }
            }
            /* remove value */
            lydict_remove(ctx, leaf->dflt);

            /* set new value */
            leaf->dflt = lydict_insert(ctx, dev->deviate->dflt, 0);
        }
    } else {
        /* invalid target for default value */
        LOGVAL(LYE_INSTMT, LY_VLOG_NONE, NULL, "default");
        LOGVAL(LYE_SPEC, LY_VLOG_NONE, NULL, "Target node does not allow \"default\" property.");
        goto error;
    }

    return EXIT_SUCCESS;

error:
    return EXIT_FAILURE;
}

int
yang_read_deviate_config(struct type_deviation *dev, uint8_t value)
{
    if (dev->deviate->flags & LYS_CONFIG_MASK) {
        LOGVAL(LYE_TOOMANY, LY_VLOG_NONE, NULL, "config", "deviate");
        goto error;
    }

    /* for we deviate from RFC 6020 and allow config property even it is/is not
     * specified in the target explicitly since config property inherits. So we expect
     * that config is specified in every node. But for delete, we check that the value
     * is the same as here in deviation
     */
    dev->deviate->flags |= value;

    /* add and replace are the same in this case */
    /* remove current config value of the target ... */
    dev->target->flags &= ~LYS_CONFIG_MASK;

    /* ... and replace it with the value specified in deviation */
    dev->target->flags |= dev->deviate->flags & LYS_CONFIG_MASK;

    return EXIT_SUCCESS;

error:
    return EXIT_FAILURE;
}

int
yang_read_deviate_mandatory(struct type_deviation *dev, uint8_t value)
{
    if (dev->deviate->flags & LYS_MAND_MASK) {
        LOGVAL(LYE_TOOMANY, LY_VLOG_NONE, NULL, "mandatory", "deviate");
        goto error;
    }

    /* check target node type */
    if (!(dev->target->nodetype & (LYS_LEAF | LYS_CHOICE | LYS_ANYXML))) {
        LOGVAL(LYE_INSTMT, LY_VLOG_NONE, NULL, "mandatory");
        LOGVAL(LYE_SPEC, LY_VLOG_NONE, NULL, "Target node does not allow \"mandatory\" property.");
        goto error;
    }

    dev->deviate->flags |= value;

    if (dev->deviate->mod == LY_DEVIATE_ADD) {
        /* check that there is no current value */
        if (dev->target->flags & LYS_MAND_MASK) {
            LOGVAL(LYE_INSTMT, LY_VLOG_NONE, NULL, "mandatory");
            LOGVAL(LYE_SPEC, LY_VLOG_NONE, NULL, "Adding property that already exists.");
            goto error;
        } else {
            if (dev->target->nodetype == LYS_LEAF && ((struct lys_node_leaf *)dev->target)->dflt) {
                /* RFC 6020, 7.6.4 - default statement must not with mandatory true */
                LOGVAL(LYE_INCHILDSTMT, LY_VLOG_NONE, NULL, "mandatory", "leaf");
                LOGVAL(LYE_SPEC, LY_VLOG_NONE, NULL, "The \"mandatory\" statement is forbidden on leaf with \"default\".");
                goto error;
            } else if (dev->target->nodetype == LYS_CHOICE && ((struct lys_node_choice *)dev->target)->dflt) {
                LOGVAL(LYE_INCHILDSTMT, LY_VLOG_NONE, NULL, "mandatory", "choice");
                LOGVAL(LYE_SPEC, LY_VLOG_NONE, NULL, "The \"mandatory\" statement is forbidden on choices with \"default\".");
                goto error;
            }
        }
    } else { /* replace */
        if (!(dev->target->flags & LYS_MAND_MASK)) {
            LOGVAL(LYE_INSTMT, LY_VLOG_NONE, NULL, "mandatory");
            LOGVAL(LYE_SPEC, LY_VLOG_NONE, NULL, "Replacing a property that does not exist.");
            goto error;
        }
    }

    /* remove current mandatory value of the target ... */
    dev->target->flags &= ~LYS_MAND_MASK;

    /* ... and replace it with the value specified in deviation */
    dev->target->flags |= dev->deviate->flags & LYS_MAND_MASK;

    return EXIT_SUCCESS;

error:
    return EXIT_FAILURE;
}

int
yang_read_deviate_minmax(struct type_deviation *dev, uint32_t value, int type)
{
    uint32_t *ui32val;

    /* check target node type */
    if (dev->target->nodetype == LYS_LEAFLIST) {
        if (type) {
            ui32val = &((struct lys_node_leaflist *)dev->target)->max;
        } else {
            ui32val = &((struct lys_node_leaflist *)dev->target)->min;
        }
    } else if (dev->target->nodetype == LYS_LIST) {
        if (type) {
            ui32val = &((struct lys_node_list *)dev->target)->max;
        } else {
            ui32val = &((struct lys_node_list *)dev->target)->min;
        }
    } else {
        LOGVAL(LYE_INSTMT, LY_VLOG_NONE, NULL, (type) ? "max-elements" : "min-elements");
        LOGVAL(LYE_SPEC, LY_VLOG_NONE, NULL, "Target node does not allow \"%s\" property.", (type) ? "max-elements" : "min-elements");
        goto error;
    }

    if (type) {
        dev->deviate->max = value;
        dev->deviate->max_set = 1;
    } else {
        dev->deviate->min = value;
        dev->deviate->min_set = 1;
    }

    if (dev->deviate->mod == LY_DEVIATE_ADD) {
        /* check that there is no current value */
        if (*ui32val) {
            LOGVAL(LYE_INSTMT, LY_VLOG_NONE, NULL, (type) ? "max-elements" : "min-elements");
            LOGVAL(LYE_SPEC, LY_VLOG_NONE, NULL, "Adding property that already exists.");
            goto error;
        }
    } else if (dev->deviate->mod == LY_DEVIATE_RPL) {
        /* unfortunately, there is no way to check reliably that there
         * was a value before, it could have been the default */
    }

    /* add (already checked) and replace */
    /* set new value specified in deviation */
    *ui32val = value;

    return EXIT_SUCCESS;

error:
    return EXIT_FAILURE;
}

int
yang_check_deviate_must(struct ly_ctx *ctx, struct type_deviation *dev)
{
    int i;

    /* find must to delete, we are ok with just matching conditions */
    for (i = 0; i < *dev->trg_must_size; i++) {
        if (ly_strequal(dev->deviate->must[dev->deviate->must_size - 1].expr, (*dev->trg_must)[i].expr, 1)) {
            /* we have a match, free the must structure ... */
            lys_restr_free(ctx, &((*dev->trg_must)[i]));
            /* ... and maintain the array */
            (*dev->trg_must_size)--;
            if (i != *dev->trg_must_size) {
                (*dev->trg_must)[i].expr = (*dev->trg_must)[*dev->trg_must_size].expr;
                (*dev->trg_must)[i].dsc = (*dev->trg_must)[*dev->trg_must_size].dsc;
                (*dev->trg_must)[i].ref = (*dev->trg_must)[*dev->trg_must_size].ref;
                (*dev->trg_must)[i].eapptag = (*dev->trg_must)[*dev->trg_must_size].eapptag;
                (*dev->trg_must)[i].emsg = (*dev->trg_must)[*dev->trg_must_size].emsg;
            }
            if (!(*dev->trg_must_size)) {
                free(*dev->trg_must);
                *dev->trg_must = NULL;
            } else {
                (*dev->trg_must)[*dev->trg_must_size].expr = NULL;
                (*dev->trg_must)[*dev->trg_must_size].dsc = NULL;
                (*dev->trg_must)[*dev->trg_must_size].ref = NULL;
                (*dev->trg_must)[*dev->trg_must_size].eapptag = NULL;
                (*dev->trg_must)[*dev->trg_must_size].emsg = NULL;
            }

            i = -1; /* set match flag */
            break;
        }
    }
    if (i != -1) {
        /* no match found */
        LOGVAL(LYE_INARG, LY_VLOG_NONE, NULL, dev->deviate->must[dev->deviate->must_size - 1].expr, "must");
        LOGVAL(LYE_SPEC, LY_VLOG_NONE, NULL, "Value does not match any must from the target.");
        return EXIT_FAILURE;
    }

    return EXIT_SUCCESS;
}

int
yang_check_deviate_unique(struct lys_module *module, struct type_deviation *dev, char *value)
{
    struct lys_node_list *list;
    int i, j;

    list = (struct lys_node_list *)dev->target;
    if (yang_fill_unique(module, list, &dev->deviate->unique[dev->deviate->unique_size], value, NULL)) {
        dev->deviate->unique_size++;
        goto error;
    }

    /* find unique structures to delete */
    for (i = 0; i < list->unique_size; i++) {
        if (list->unique[i].expr_size != dev->deviate->unique[dev->deviate->unique_size].expr_size) {
            continue;
        }

        for (j = 0; j < dev->deviate->unique[dev->deviate->unique_size].expr_size; j++) {
            if (!ly_strequal(list->unique[i].expr[j], dev->deviate->unique[dev->deviate->unique_size].expr[j], 1)) {
                break;
            }
        }

        if (j == dev->deviate->unique[dev->deviate->unique_size].expr_size) {
            /* we have a match, free the unique structure ... */
            for (j = 0; j < list->unique[i].expr_size; j++) {
                lydict_remove(module->ctx, list->unique[i].expr[j]);
            }
            free(list->unique[i].expr);
            /* ... and maintain the array */
            list->unique_size--;
            if (i != list->unique_size) {
                list->unique[i].expr_size = list->unique[list->unique_size].expr_size;
                list->unique[i].expr = list->unique[list->unique_size].expr;
            }

            if (!list->unique_size) {
                free(list->unique);
                list->unique = NULL;
            } else {
                list->unique[list->unique_size].expr_size = 0;
                list->unique[list->unique_size].expr = NULL;
            }

            i = -1; /* set match flag */
            break;
        }
    }
    dev->deviate->unique_size++;

    if (i != -1) {
        /* no match found */
        LOGVAL(LYE_INARG, LY_VLOG_NONE, NULL, value, "unique");
        LOGVAL(LYE_SPEC, LY_VLOG_NONE, NULL, "Value differs from the target being deleted.");
        goto error;
    }

    free(value);
    return EXIT_SUCCESS;

error:
    free(value);
    return EXIT_FAILURE;
}

int
yang_check_deviation(struct lys_module *module, struct type_deviation *dev, struct unres_schema *unres)
{
    int i, rc;

    if (dev->target->nodetype == LYS_LEAF) {
        for(i = 0; i < dev->deviation->deviate_size; ++i) {
            if (dev->deviation->deviate[i].mod != LY_DEVIATE_DEL) {
                if (dev->deviation->deviate[i].dflt || dev->deviation->deviate[i].type) {
                    rc = unres_schema_add_str(module, unres, &((struct lys_node_leaf *)dev->target)->type, UNRES_TYPE_DFLT, ((struct lys_node_leaf *)dev->target)->dflt);
                    if (rc == -1) {
                        LOGVAL(LYE_SPEC, LY_VLOG_NONE, NULL, "Leaf \"%s\" default value no longer matches its type.", dev->deviation->target_name);
                        return EXIT_FAILURE;
                    }
                    break;
                }
            }
        }
    }
    return EXIT_SUCCESS;
}

int
yang_fill_include(struct lys_module *module, struct lys_submodule *submodule, char *value,
                  char *rev, struct unres_schema *unres)
{
    struct lys_include inc;
    struct lys_module *trg;
    const char *str;
    int rc;
    int ret = 0;

    str = lydict_insert_zc(module->ctx, value);
    trg = (submodule) ? (struct lys_module *)submodule : module;
    inc.submodule = NULL;
    inc.external = 0;
    memcpy(inc.rev, rev, LY_REV_SIZE);
    rc = lyp_check_include(module, submodule, str, &inc, unres);
    if (!rc) {
        /* success, copy the filled data into the final array */
        memcpy(&trg->inc[trg->inc_size], &inc, sizeof inc);
        trg->inc_size++;
    } else if (rc == -1) {
        ret = -1;
    }

    lydict_remove(module->ctx, str);
    return ret;
}

int
yang_use_extension(struct lys_module *module, struct lys_node *data_node, void *actual, char *value)
{
    char *prefix;
    char *identif;
    const char *ns = NULL;
    int i;

    /* check to the same pointer */
    if (data_node != actual) {
        return EXIT_SUCCESS;
    }

    prefix = strdup(value);
    if (!prefix) {
        LOGMEM;
        goto error;
    }
    /* find prefix anf identificator*/
    identif = strchr(prefix, ':');
    *identif = '\0';
    identif++;

    for(i = 0; i < module->imp_size; ++i) {
        if (!strcmp(module->imp[i].prefix, prefix)) {
            ns = module->imp[i].module->ns;
            break;
        }
    }
    if (!ns && !strcmp(module->prefix, prefix)) {
        ns = (module->type) ? ((struct lys_submodule *)module)->belongsto->ns : module->ns;
    }
    if (ns && !strcmp(ns, LY_NSNACM)) {
        if (!strcmp(identif, "default-deny-write")) {
            data_node->nacm |= LYS_NACM_DENYW;
        } else if (!strcmp(identif, "default-deny-all")) {
            data_node->nacm |= LYS_NACM_DENYA;
        } else {
            LOGVAL(LYE_INSTMT, LY_VLOG_NONE, NULL, identif);
            goto error;
        }
    }
    free(prefix);
    return EXIT_SUCCESS;

error:
    free(prefix);
    return EXIT_FAILURE;
}

void
nacm_inherit(struct lys_module *module)
{
    struct lys_node *next, *elem, *tmp_node, *tmp_child;

    LY_TREE_DFS_BEGIN(module->data, next, elem) {
        tmp_node = NULL;
        if (elem->parent) {
            switch (elem->nodetype) {
                case LYS_GROUPING:
                    /* extension nacm not inherited*/
                    break;
                case LYS_CHOICE:
                case LYS_ANYXML:
                case LYS_USES:
                    if (elem->parent->nodetype != LYS_GROUPING) {
                        elem->nacm |= elem->parent->nacm;
                    }
                    break;
                case LYS_CONTAINER:
                case LYS_LIST:
                case LYS_CASE:
                case LYS_NOTIF:
                case LYS_RPC:
                case LYS_INPUT:
                case LYS_OUTPUT:
                case LYS_AUGMENT:
                    elem->nacm |= elem->parent->nacm;
                    break;
                case LYS_LEAF:
                case LYS_LEAFLIST:
                    tmp_node = elem;
                    tmp_child = elem->child;
                    elem->child = NULL;
                default:
                    break;
            }
        }
        LY_TREE_DFS_END(module->data, next, elem);
        if (tmp_node) {
            tmp_node->child = tmp_child;
        }
    }
}

void
store_flags(struct lys_node *node, uint8_t flags, int config_inherit)
{
    node->flags |= flags;
    if (!(node->flags & LYS_CONFIG_MASK) && config_inherit) {
        /* get config flag from parent */
        if (node->parent) {
            node->flags |= node->parent->flags & LYS_CONFIG_MASK;
        } else {
            /* default config is true */
            node->flags |= LYS_CONFIG_W;
        }
    }
}

static int
yang_parse(struct lys_module *module, struct lys_submodule *submodule, struct unres_schema *unres, const char *data,
           unsigned int size, struct lys_array_size *size_arrays, int type_read)
{
    YY_BUFFER_STATE bp;
    yyscan_t scanner = NULL;
    int ret = EXIT_SUCCESS;

    yylex_init(&scanner);
    bp = yy_scan_buffer((char *)data, size, scanner);
    yy_switch_to_buffer(bp, scanner);
    if (yyparse(scanner, module, submodule, unres, size_arrays, type_read)) {
        ret = EXIT_FAILURE;
    }
    yy_delete_buffer(bp, scanner);
    yylex_destroy(scanner);
    return ret;
}

int
yang_parse_mem(struct lys_module *module, struct lys_submodule *submodule, struct unres_schema *unres, const char *data, unsigned int size_data)
{
    struct lys_array_size *size_arrays=NULL;
    unsigned int size;
    int ret;

    size_arrays = calloc(1, sizeof *size_arrays);
    if (!size_arrays) {
        LOGMEM;
        return EXIT_FAILURE;
    }
    size = (size_data) ? size_data : strlen(data) + 2;
    ret = yang_parse(module, submodule, unres, data, size, size_arrays, LY_READ_ONLY_SIZE);
    if (!ret) {
        ret = yang_parse(module, submodule, unres, data, size, size_arrays, LY_READ_ALL);
    }
    free(size_arrays->node);
    free(size_arrays);
    return ret;
}

struct lys_module *
yang_read_module(struct ly_ctx *ctx, const char* data, unsigned int size, const char *revision, int implement)
{

    struct lys_module *tmp_module, *module = NULL;
    struct unres_schema *unres = NULL;
    int i;

    unres = calloc(1, sizeof *unres);
    if (!unres) {
        LOGMEM;
        goto error;
    }

    module = calloc(1, sizeof *module);
    if (!module) {
        LOGMEM;
        goto error;
    }

    /* initiale module */
    module->ctx = ctx;
    module->type = 0;
    module->implemented = (implement ? 1 : 0);

    if (yang_parse_mem(module, NULL, unres, data, size)) {
        goto error;
    }

    if (module && unres->count && resolve_unres_schema(module, unres)) {
        goto error;
    }

    if (revision) {
        /* check revision of the parsed model */
        if (!module->rev_size || strcmp(revision, module->rev[0].date)) {
            LOGVRB("Module \"%s\" parsed with the wrong revision (\"%s\" instead \"%s\").",
                   module->name, module->rev[0].date, revision);
            goto error;
        }
    }

    tmp_module = module;
    if (lyp_ctx_add_module(&module)) {
        goto error;
    }

    if (module == tmp_module) {
        nacm_inherit(module);
    }

    if (module->augment_size || module->deviation_size) {
        if (!module->implemented) {
            LOGVRB("Module \"%s\" includes augments or deviations, changing conformance to \"implement\".", module->name);
        }
        if (lys_module_set_implement(module)) {
            goto error;
        }

        if (lys_sub_module_set_dev_aug_target_implement(module)) {
            goto error;
        }
        for (i = 0; i < module->inc_size; ++i) {
            if (!module->inc[i].submodule) {
                continue;
            }
            if (lys_sub_module_set_dev_aug_target_implement((struct lys_module *)module->inc[i].submodule)) {
                goto error;
            }
        }
    }

    unres_schema_free(NULL, &unres);
    LOGVRB("Module \"%s\" successfully parsed.", module->name);
    return module;

error:
    /* cleanup */
    unres_schema_free(module, &unres);
    if (!module || !module->name) {
        free(module);
        LOGERR(ly_errno, "Module parsing failed.");
        return NULL;
    }

    LOGERR(ly_errno, "Module \"%s\" parsing failed.", module->name);

    lys_sub_module_remove_devs_augs(module);
    lys_free(module, NULL, 1);
    return NULL;
}

struct lys_submodule *
yang_read_submodule(struct lys_module *module, const char *data, unsigned int size, struct unres_schema *unres)
{
    struct lys_submodule *submodule;

    submodule = calloc(1, sizeof *submodule);
    if (!submodule) {
        LOGMEM;
        goto error;
    }

    submodule->ctx = module->ctx;
    submodule->type = 1;
    submodule->belongsto = module;

    if (yang_parse_mem(module, submodule, unres, data, size)) {
        goto error;
    }

    LOGVRB("Submodule \"%s\" successfully parsed.", submodule->name);
    return submodule;

error:
    /* cleanup */
    unres_schema_free((struct lys_module *)submodule, &unres);

    if (!submodule || !submodule->name) {
        free(submodule);
        LOGERR(ly_errno, "Submodule parsing failed.");
        return NULL;
    }

    LOGERR(ly_errno, "Submodule \"%s\" parsing failed.", submodule->name);

    lys_sub_module_remove_devs_augs((struct lys_module *)submodule);
    lys_submodule_module_data_free(submodule);
    lys_submodule_free(submodule, NULL);
    return NULL;
}

static int
count_substring(const char *str, char c)
{
    const char *tmp = str;
    int count = 0;

    while ((tmp = strchr(tmp, c))) {
        tmp++;
        count++;
    }
    return count;
}

static int
read_indent(const char *input, int indent, int size, int in_index, int *out_index, char *output)
{
    int k = 0, j;

    while (in_index < size) {
        if (input[in_index] == ' ') {
            k++;
        } else if (input[in_index] == '\t') {
            /* RFC 6020 6.1.3 tab character is treated as 8 space characters */
            k += 8;
        } else {
            break;
        }
        ++in_index;
        if (k >= indent) {
            for (j = k - indent; j > 0; --j) {
                output[*out_index] = ' ';
                ++(*out_index);
            }
            break;
        }
    }
    return in_index;
}

char *
yang_read_string(const char *input, int size, int indent)
{
    int space, count;
    int in_index, out_index;
    char *value;
    char *retval = NULL;

    value = malloc(size + 1);
    if (!value) {
        LOGMEM;
        return NULL;
    }
    /* replace special character in escape sequence */
    in_index = out_index = 0;
    while (in_index < size) {
        if (input[in_index] == '\\') {
            if (input[in_index + 1] == 'n') {
                value[out_index] = '\n';
                ++in_index;
            } else if (input[in_index + 1] == 't') {
                value[out_index] = '\t';
                ++in_index;
            } else if (input[in_index + 1] == '\\') {
                value[out_index] = '\\';
                ++in_index;
            } else if ((in_index + 1) != size && input[in_index + 1] == '"') {
                value[out_index] = '"';
                ++in_index;
            } else {
                value[out_index] = input[in_index];
            }
        } else {
            value[out_index] = input[in_index];
        }
        ++in_index;
        ++out_index;
    }
    value[out_index] = '\0';
    size = out_index;
    count = count_substring(value, '\t');

    /* extend size of string due to replacing character '\t' with 8 spaces */
    retval = malloc(size + 1 + 7 * count);
    if (!retval) {
        LOGMEM;
        goto error;
    }
    in_index = out_index = space = 0;
    while (in_index < size) {
        if (value[in_index] == '\n') {
            out_index -= space;
            space = 0;
            retval[out_index] = '\n';
            ++out_index;
            ++in_index;
            in_index = read_indent(value, indent, size, in_index, &out_index, retval);
            continue;
        } else {
            space = (value[in_index] == ' ' || value[in_index] == '\t') ? space + 1 : 0;
            retval[out_index] = value[in_index];
            ++out_index;
        }
        ++in_index;
    }
    retval[out_index] = '\0';
    if (out_index != size) {
        retval = ly_realloc(retval, out_index + 1);
    }
    free(value);
    return retval;
error:
    free(value);
    return NULL;
}<|MERGE_RESOLUTION|>--- conflicted
+++ resolved
@@ -981,12 +981,8 @@
             goto error;
         }
         for (i = 0; i < typ->type->info.uni.count; i++) {
-<<<<<<< HEAD
-            if (unres_schema_add_node(module, unres, &typ->type->info.uni.types[i], UNRES_TYPE_DER, parent) == -1) {
-=======
             if (unres_schema_add_node(module, unres, &typ->type->info.uni.types[i],
-                                      tpdftype ? UNRES_TYPE_DER_TPDF : UNRES_TYPE_DER, parent)) {
->>>>>>> e998ffcc
+                                      tpdftype ? UNRES_TYPE_DER_TPDF : UNRES_TYPE_DER, parent) == -1) {
                 goto error;
             }
             if (typ->type->info.uni.types[i].base == LY_TYPE_EMPTY) {
