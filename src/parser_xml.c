--- conflicted
+++ resolved
@@ -133,11 +133,7 @@
     struct lyd_attr *dattr, *dattr_iter;
     struct lyxml_attr *attr;
     struct lyxml_elem *child, *next;
-<<<<<<< HEAD
-    int i, havechildren, r, flag, editbits = 0;
-=======
     int i, j, havechildren, r, flag, pos, editbits = 0;
->>>>>>> 3c3eb2bb
     int ret = 0;
     const char *str = NULL;
 
@@ -688,20 +684,8 @@
         }
     }
 
-<<<<<<< HEAD
-    if (options & LYD_OPT_RPCREPLY) {
-        iter = result;
-        result = lyd_new_output(NULL, lys_node_module(rpc), rpc->name);
-        /* insert all the output parameters into RPC */
-        if (lyd_insert(result, iter)) {
-            LOGINT;
-            lyd_free_withsiblings(iter);
-            goto error;
-        }
-=======
     if (reply_parent) {
         result = reply_parent;
->>>>>>> 3c3eb2bb
     }
 
     if (options & LYD_OPT_ACT_NOTIF) {
