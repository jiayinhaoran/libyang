/**
 * @file printer_yin.c
 * @author Michal Vasko <mvasko@cesnet.cz>
 * @brief YIN printer for libyang data model structure
 *
 * Copyright (c) 2016 CESNET, z.s.p.o.
 *
 * This source code is licensed under BSD 3-Clause License (the "License").
 * You may not use this file except in compliance with the License.
 * You may obtain a copy of the License at
 *
 *     https://opensource.org/licenses/BSD-3-Clause
 */
#define _GNU_SOURCE
#include <stdlib.h>
#include <string.h>
#include <assert.h>

#include "common.h"
#include "printer.h"
#include "tree_schema.h"
#include "xml_internal.h"

#define INDENT ""
#define LEVEL (level*2)

static void yin_print_snode(struct lyout *out, int level, const struct lys_node *node, int mask);
static void yin_print_extension_instances(struct lyout *out, int level, const struct lys_module *module,
                                          LYEXT_SUBSTMT substmt, uint8_t substmt_index,
                                          struct lys_ext_instance **ext, unsigned int count);

/* endflag :
 * -1: />  - empty element
 *  0:     - no end
 *  1: >   - element with children
 */
static void
yin_print_open(struct lyout *out, int level, const char *elem_prefix, const char *elem_name,
               const char *attr_name, const char *attr_value, int endflag)
{
    if (elem_prefix) {
        ly_print(out, "%*s<%s:%s", LEVEL, INDENT, elem_prefix, elem_name);
    } else {
        ly_print(out, "%*s<%s", LEVEL, INDENT, elem_name);
    }

    if (attr_name) {
        ly_print(out, " %s=\"", attr_name);
        lyxml_dump_text(out, attr_value);
        ly_print(out, "\"%s", endflag == -1 ? "/>\n" : endflag == 1 ? ">\n" : "");
    } else if (endflag) {
        ly_print(out, endflag == -1 ? "/>\n" : ">\n");
    }
}

/*
 * endflag:
 * 0: />           - closing empty element
 * 1: </elem_name> - closing element with children
 */
static void
yin_print_close(struct lyout *out, int level, const char *elem_prefix, const char *elem_name, int endflag)
{
    if (endflag) {
        if (elem_prefix) {
            ly_print(out, "%*s</%s:%s>\n", LEVEL, INDENT, elem_prefix, elem_name);
        } else {
            ly_print(out, "%*s</%s>\n", LEVEL, INDENT, elem_name);
        }
    } else {
        ly_print(out, "/>\n");
    }
}

/*
 * par_close_flag
 * 0 - parent not yet closed, printing >\n, setting flag to 1
 * 1 or NULL - parent already closed, do nothing
 */
static void
yin_print_close_parent(struct lyout *out, int *par_close_flag)
{
    if (par_close_flag && !(*par_close_flag)) {
        (*par_close_flag) = 1;
        ly_print(out, ">\n");
    }
}

static void
yin_print_arg(struct lyout *out, int level, const char *arg, const char *text)
{
    ly_print(out, "%*s<%s>", LEVEL, INDENT, arg);
    lyxml_dump_text(out, text);
    ly_print(out, "</%s>\n", arg);
}

static void
yin_print_substmt(struct lyout *out, int level, LYEXT_SUBSTMT substmt, uint8_t substmt_index, const char *text,
                   const struct lys_module *module, struct lys_ext_instance **ext, unsigned int ext_size)
{
    int i, content = 0;

    if (!text) {
        /* nothing to print */
        return;
    }

    if (ext_substmt_info[substmt].flags & SUBST_FLAG_YIN) {
        content = 1;
        yin_print_open(out, level, NULL, ext_substmt_info[substmt].name,
                       NULL, NULL, content);
    } else {
        yin_print_open(out, level, NULL, ext_substmt_info[substmt].name,
                       ext_substmt_info[substmt].arg, text, content);
    }
    /* extensions */
    i = -1;
    do {
        i = lys_ext_iter(ext, ext_size, i + 1, substmt);
    } while (i != -1 && ext[i]->insubstmt_index != substmt_index);
    if (i != -1) {
        yin_print_close_parent(out, &content);
        do {
            yin_print_extension_instances(out, level + 1, module, substmt, substmt_index, &ext[i], 1);
            do {
                i = lys_ext_iter(ext, ext_size, i + 1, substmt);
            } while (i != -1 && ext[i]->insubstmt_index != substmt_index);
        } while (i != -1);
    }

    /* argument as yin-element */
    if (ext_substmt_info[substmt].flags & SUBST_FLAG_YIN) {
        yin_print_arg(out, level + 1, ext_substmt_info[substmt].arg, text);
    }

    yin_print_close(out, level, NULL, ext_substmt_info[substmt].name, content);
}

static void
yin_print_iffeature(struct lyout *out, int level, const struct lys_module *module, struct lys_iffeature *iffeature)
{
    ly_print(out, "%*s<if-feature name=\"", LEVEL, INDENT);
    ly_print_iffeature(out, module, iffeature);

    /* extensions */
    if (iffeature->ext_size) {
        ly_print(out, "\">\n");
        yin_print_extension_instances(out, level + 1, module, LYEXT_SUBSTMT_SELF, 0, iffeature->ext, iffeature->ext_size);
        ly_print(out, "%*s</if-feature>\n", LEVEL, INDENT);
    } else {
        ly_print(out, "\"/>\n");
    }
}

/*
 * Covers:
 * extension (instances), if-features, config, mandatory, status, description, reference
 */
#define SNODE_COMMON_EXT    0x01
#define SNODE_COMMON_IFF    0x02
#define SNODE_COMMON_CONFIG 0x04
#define SNODE_COMMON_MAND   0x08
#define SNODE_COMMON_STATUS 0x10
#define SNODE_COMMON_DSC    0x20
#define SNODE_COMMON_REF    0x40
static void
yin_print_snode_common(struct lyout *out, int level, const struct lys_node *node, const struct lys_module *module,
                       int *par_close_flag, int mask)
{
    int i;
    const char *status = NULL;

    /* extensions */
    if ((mask & SNODE_COMMON_EXT) && node->ext_size) {
        yin_print_close_parent(out, par_close_flag);
        yin_print_extension_instances(out, level, module, LYEXT_SUBSTMT_SELF, 0, node->ext, node->ext_size);
    }

    /* if-features */
    if (mask & SNODE_COMMON_IFF) {
        for (i = 0; i < node->iffeature_size; ++i) {
            yin_print_close_parent(out, par_close_flag);
            yin_print_iffeature(out, level, module, &node->iffeature[i]);
        }
    }

    /* config */
    if (mask & SNODE_COMMON_CONFIG) {
        /* get info if there is an extension for the config statement */
        i = lys_ext_iter(node->ext, node->ext_size, 0, LYEXT_SUBSTMT_CONFIG);

        if (lys_parent(node)) {
            if ((node->flags & LYS_CONFIG_SET) || i != -1) {
                /* print config when it differs from the parent or if it has an extension instance ... */
                if (node->flags & LYS_CONFIG_W) {
                    yin_print_close_parent(out, par_close_flag);
                    yin_print_substmt(out, level, LYEXT_SUBSTMT_CONFIG, 0, "true",
                                      module, node->ext, node->ext_size);
                } else if (node->flags & LYS_CONFIG_R) {
                    yin_print_close_parent(out, par_close_flag);
                    yin_print_substmt(out, level, LYEXT_SUBSTMT_CONFIG, 0, "false",
                                      module, node->ext, node->ext_size);
                }
            }
        } else if (node->flags & LYS_CONFIG_R) {
            /* ... or it's a top-level state node */
            yin_print_close_parent(out, par_close_flag);
            yin_print_substmt(out, level, LYEXT_SUBSTMT_CONFIG, 0, "false",
                              module, node->ext, node->ext_size);
        } else if (i != -1) {
            /* the config has an extension, so we have to print it */
            yin_print_close_parent(out, par_close_flag);
            yin_print_substmt(out, level, LYEXT_SUBSTMT_CONFIG, 0, "true",
                              module, node->ext, node->ext_size);
        }
    }

    /* mandatory */
    if ((mask & SNODE_COMMON_MAND) && (node->nodetype & (LYS_LEAF | LYS_CHOICE | LYS_ANYDATA))) {
        if (node->flags & LYS_MAND_TRUE) {
            yin_print_close_parent(out, par_close_flag);
            yin_print_substmt(out, level, LYEXT_SUBSTMT_MANDATORY, 0, "true",
                              module, node->ext, node->ext_size);
        } else if (node->flags & LYS_MAND_FALSE) {
            yin_print_close_parent(out, par_close_flag);
            yin_print_substmt(out, level, LYEXT_SUBSTMT_MANDATORY, 0, "false",
                              module, node->ext, node->ext_size);
        }
    }

    /* status */
    if (mask & SNODE_COMMON_STATUS) {
        if (node->flags & LYS_STATUS_CURR) {
            yin_print_close_parent(out, par_close_flag);
            status = "current";
        } else if (node->flags & LYS_STATUS_DEPRC) {
            yin_print_close_parent(out, par_close_flag);
            status = "deprecated";
        } else if (node->flags & LYS_STATUS_OBSLT) {
            yin_print_close_parent(out, par_close_flag);
            status = "obsolete";
        }
        yin_print_substmt(out, level, LYEXT_SUBSTMT_STATUS, 0, status, module, node->ext, node->ext_size);
    }

    /* description */
    if ((mask & SNODE_COMMON_DSC) && node->dsc) {
        yin_print_close_parent(out, par_close_flag);
        yin_print_substmt(out, level, LYEXT_SUBSTMT_DESCRIPTION, 0, node->dsc,
                           module, node->ext, node->ext_size);
    }

    /* reference */
    if ((mask & SNODE_COMMON_REF) && node->ref) {
        yin_print_close_parent(out, par_close_flag);
        yin_print_substmt(out, level, LYEXT_SUBSTMT_REFERENCE, 0, node->ref,
                          module, node->ext, node->ext_size);
    }
}

static void
yin_print_extension(struct lyout *out, int level, const struct lys_ext *ext)
{
    int close = 0, close2 = 0, i;

    yin_print_open(out, level, NULL, "extension", "name", ext->name, close);
    level++;

    yin_print_snode_common(out, level, (struct lys_node *)ext, ext->module, &close,
                           SNODE_COMMON_EXT);

    if (ext->argument) {
        yin_print_close_parent(out, &close);
        yin_print_open(out, level, NULL, "argument", "name", ext->argument, close2);
        i = -1;
        while ((i = lys_ext_iter(ext->ext, ext->ext_size, i + 1, LYEXT_SUBSTMT_ARGUMENT)) != -1) {
            yin_print_close_parent(out, &close2);
            yin_print_extension_instances(out, level + 1, ext->module, LYEXT_SUBSTMT_ARGUMENT, 0, &ext->ext[i], 1);
        }
        if ((ext->flags & LYS_YINELEM) || lys_ext_iter(ext->ext, ext->ext_size, 0, LYEXT_SUBSTMT_YINELEM) != -1) {
            yin_print_close_parent(out, &close2);
            yin_print_substmt(out, level + 1, LYEXT_SUBSTMT_YINELEM, 0,
                              (ext->flags & LYS_YINELEM) ? "true" : "false", ext->module, ext->ext, ext->ext_size);
        }
        yin_print_close(out, level, NULL, "argument", close2);
    }

    yin_print_snode_common(out, level, (struct lys_node *)ext, ext->module, &close,
                           SNODE_COMMON_STATUS | SNODE_COMMON_DSC | SNODE_COMMON_REF);

    level--;
    yin_print_close(out, level, NULL, "extension", close);
}

static void
yin_print_restr(struct lyout *out, int level, const struct lys_module *module, const struct lys_restr *restr,
                    int *flag)
{
    if (restr->ext_size) {
        yin_print_close_parent(out, flag);
        yin_print_extension_instances(out, level, module, LYEXT_SUBSTMT_SELF, 0,
                                      restr->ext, restr->ext_size);
    }
    if (restr->expr[0] == 0x15) {
        /* special byte value in pattern's expression: 0x15 - invert-match, 0x06 - match */
        yin_print_close_parent(out, flag);
        yin_print_substmt(out, level, LYEXT_SUBSTMT_MODIFIER, 0, "invert-match", module,
                          restr->ext, restr->ext_size);
    }
    if (restr->emsg != NULL) {
        yin_print_close_parent(out, flag);
        yin_print_substmt(out, level, LYEXT_SUBSTMT_ERRMSG, 0, restr->emsg,
                          module, restr->ext, restr->ext_size);
    }
    if (restr->eapptag != NULL) {
        yin_print_close_parent(out, flag);
        yin_print_substmt(out, level, LYEXT_SUBSTMT_ERRTAG, 0, restr->eapptag,
                          module, restr->ext, restr->ext_size);
    }
    if (restr->dsc != NULL) {
        yin_print_close_parent(out, flag);
        yin_print_substmt(out, level, LYEXT_SUBSTMT_DESCRIPTION, 0, restr->dsc,
                          module, restr->ext, restr->ext_size);
    }
    if (restr->ref != NULL) {
        yin_print_close_parent(out, flag);
        yin_print_substmt(out, level, LYEXT_SUBSTMT_REFERENCE, 0, restr->ref,
                          module, restr->ext, restr->ext_size);
    }
}

/* covers length, range, pattern*/
static void
yin_print_typerestr(struct lyout *out, int level, const char *elem_name,
                    const struct lys_module *module, const struct lys_restr *restr)
{
    int content = 0;
    int pattern = 0;

    if (restr->expr[0] == 0x06 || restr->expr[0] == 0x15) {
        pattern = 1;
    }

<<<<<<< HEAD
    yin_print_open(out, level, NULL, elem_name, "value", pattern ? &restr->expr[1] : restr->expr , content);
    yin_print_restr(out, level + 1, module, restr, &content);
    yin_print_close(out, level, NULL, elem_name, content);
=======
    yin_print_snode_common(out, level, node);
}

static void
yin_print_iffeature(struct lyout *out, int level, const struct lys_module *module, struct lys_iffeature *iffeature)
{
    ly_print(out, "%*s<if-feature name=\"", LEVEL, INDENT);
    ly_print_iffeature(out, module, iffeature, 0);
    ly_print(out, "\"/>\n");
>>>>>>> a54dbf35
}

static void
yin_print_feature(struct lyout *out, int level, const struct lys_feature *feat)
{
    int close = 0;

    yin_print_open(out, level, NULL, "feature", "name", feat->name, close);
    yin_print_snode_common(out, level + 1, (struct lys_node *)feat, feat->module, &close, SNODE_COMMON_EXT |
                            SNODE_COMMON_IFF | SNODE_COMMON_STATUS | SNODE_COMMON_DSC | SNODE_COMMON_REF);
    yin_print_close(out, level, NULL, "feature", close);
}

static void
yin_print_when(struct lyout *out, int level, const struct lys_module *module, const struct lys_when *when)
{
    int flag = 0;
    const char *str;

    str = transform_json2schema(module, when->cond);
    if (!str) {
        ly_print(out, "(!error!)");
        return;
    }

    ly_print(out, "%*s<when condition=\"", LEVEL, INDENT);
    lyxml_dump_text(out, str);
    ly_print(out, "\"");
    lydict_remove(module->ctx, str);

    level++;

    if (when->ext_size) {
        /* extension is stored in lys_when incompatible with lys_node, so we cannot use yang_print_snode_common() */
        yin_print_close_parent(out, &flag);
        yin_print_extension_instances(out, level, module, LYEXT_SUBSTMT_SELF, 0, when->ext, when->ext_size);
    }
    if (when->dsc != NULL) {
        yin_print_close_parent(out, &flag);
        yin_print_substmt(out, level, LYEXT_SUBSTMT_DESCRIPTION, 0, when->dsc,
                          module, when->ext, when->ext_size);
    }
    if (when->ref != NULL) {
        yin_print_close_parent(out, &flag);
        yin_print_substmt(out, level, LYEXT_SUBSTMT_REFERENCE, 0, when->ref,
                          module, when->ext, when->ext_size);
    }

    level--;
    yin_print_close(out, level, NULL, "when", flag);
}

static void
yin_print_unsigned(struct lyout *out, int level, LYEXT_SUBSTMT substmt, uint8_t substmt_index,
                   const struct lys_module *module, struct lys_ext_instance **ext, unsigned int ext_size,
                   unsigned int attr_value)
{
    char *str;

    asprintf(&str, "%u", attr_value);
    yin_print_substmt(out, level, substmt, substmt_index, str, module, ext, ext_size);
    free(str);
}

static void
yin_print_signed(struct lyout *out, int level, LYEXT_SUBSTMT substmt, const struct lys_module *module,
                 struct lys_ext_instance **ext, unsigned int ext_size, signed int attr_value)
{
    char *str;

    asprintf(&str, "%d", attr_value);
    yin_print_substmt(out, level, substmt, 0, str, module, ext, ext_size);
    free(str);
}

static void
yin_print_type(struct lyout *out, int level, const struct lys_module *module, const struct lys_type *type)
{
    int i, content = 0, content2 = 0;
    const char *str;
    char *s;
    struct lys_module *mod;

    if (type->module_name) {
        ly_print(out, "%*s<type name=\"%s:%s\"", LEVEL, INDENT,
                 transform_module_name2import_prefix(module, type->module_name), type->der->name);
    } else {
        yin_print_open(out, level, NULL, "type", "name", type->der->name, content);
    }
    level++;

    /* extensions */
    if (type->ext_size) {
        yin_print_close_parent(out, &content);
        yin_print_extension_instances(out, level, module, LYEXT_SUBSTMT_SELF, 0, type->ext, type->ext_size);
    }


    switch (type->base) {
    case LY_TYPE_BINARY:
        if (type->info.binary.length) {
            yin_print_typerestr(out, level, "length", module, type->info.binary.length);
        }
        break;
    case LY_TYPE_BITS:
        for (i = 0; i < type->info.bits.count; ++i) {
            content2 = 0;
            yin_print_close_parent(out, &content);
            yin_print_open(out, level, NULL, "bit", "name", type->info.bits.bit[i].name, content2);
            yin_print_snode_common(out, level + 1, (struct lys_node *)&type->info.bits.bit[i], module, &content2,
                                   SNODE_COMMON_EXT | SNODE_COMMON_IFF);
            if (!(type->info.bits.bit[i].flags & LYS_AUTOASSIGNED)) {
                yin_print_close_parent(out, &content2);
                yin_print_unsigned(out, level + 1, LYEXT_SUBSTMT_POSITION, 0, module,
                                   type->info.bits.bit[i].ext, type->info.bits.bit[i].ext_size,
                                   type->info.bits.bit[i].pos);
            }
            yin_print_snode_common(out, level + 1, (struct lys_node *)&type->info.bits.bit[i], module, &content2,
                                   SNODE_COMMON_STATUS | SNODE_COMMON_DSC | SNODE_COMMON_REF);
            yin_print_close(out, level, NULL, "bit", content2);
        }
        break;
    case LY_TYPE_DEC64:
        if (!type->der->type.der) {
            yin_print_close_parent(out, &content);
            yin_print_unsigned(out, level, LYEXT_SUBSTMT_DIGITS, 0, module,
                               type->ext, type->ext_size, type->info.dec64.dig);
        }
        if (type->info.dec64.range) {
            yin_print_close_parent(out, &content);
            yin_print_typerestr(out, level, "range", module, type->info.dec64.range);
        }
        break;
    case LY_TYPE_ENUM:
        for (i = 0; i < type->info.enums.count; i++) {
            content2 = 0;
            yin_print_close_parent(out, &content);
            yin_print_open(out, level, NULL, "enum", "name", type->info.enums.enm[i].name, content2);
            yin_print_snode_common(out, level + 1, (struct lys_node *)&type->info.enums.enm[i], module, &content2,
                                   SNODE_COMMON_EXT | SNODE_COMMON_IFF);
            if (!(type->info.enums.enm[i].flags & LYS_AUTOASSIGNED)) {
                yin_print_close_parent(out, &content2);
                yin_print_signed(out, level + 1, LYEXT_SUBSTMT_VALUE, module,
                                 type->info.enums.enm[i].ext, type->info.enums.enm[i].ext_size,
                                 type->info.enums.enm[i].value);
            }
            yin_print_snode_common(out, level + 1, (struct lys_node *)&type->info.enums.enm[i], module, &content2,
                                   SNODE_COMMON_STATUS | SNODE_COMMON_DSC | SNODE_COMMON_REF);
            yin_print_close(out, level, NULL, "enum", content2);
        }
        break;
    case LY_TYPE_IDENT:
        if (type->info.ident.count) {
            yin_print_close_parent(out, &content);
            for (i = 0; i < type->info.ident.count; ++i) {
                mod = lys_main_module(type->info.ident.ref[i]->module);
                if (lys_main_module(module) == mod) {
                    yin_print_substmt(out, level, LYEXT_SUBSTMT_BASE, 0, type->info.ident.ref[i]->name,
                                      module, type->info.ident.ref[i]->ext, type->info.ident.ref[i]->ext_size);
                } else {
                    asprintf(&s, "%s:%s", transform_module_name2import_prefix(module, mod->name),
                             type->info.ident.ref[i]->name);
                    yin_print_substmt(out, level, LYEXT_SUBSTMT_BASE, 0, s,
                                      module, type->info.ident.ref[i]->ext, type->info.ident.ref[i]->ext_size);
                    free(s);
                }
            }
        }
        break;
    case LY_TYPE_INST:
        if (type->info.inst.req == 1) {
            yin_print_close_parent(out, &content);
            yin_print_substmt(out, level, LYEXT_SUBSTMT_REQINSTANCE, 0, "true", module, type->ext, type->ext_size);
        } else if (type->info.inst.req == -1) {
            yin_print_close_parent(out, &content);
            yin_print_substmt(out, level, LYEXT_SUBSTMT_REQINSTANCE, 0, "false", module, type->ext, type->ext_size);
        }
        break;
    case LY_TYPE_INT8:
    case LY_TYPE_INT16:
    case LY_TYPE_INT32:
    case LY_TYPE_INT64:
    case LY_TYPE_UINT8:
    case LY_TYPE_UINT16:
    case LY_TYPE_UINT32:
    case LY_TYPE_UINT64:
        if (type->info.num.range) {
            yin_print_close_parent(out, &content);
            yin_print_typerestr(out, level, "range", module, type->info.num.range);
        }
        break;
    case LY_TYPE_LEAFREF:
        if (ly_strequal(type->der->name, "leafref", 0)) {
            yin_print_close_parent(out, &content);
            str = transform_json2schema(module, type->info.lref.path);
            yin_print_substmt(out, level, LYEXT_SUBSTMT_PATH, 0, str, module, type->ext, type->ext_size);
            lydict_remove(module->ctx, str);
        }
        if (type->info.lref.req == 1) {
            yin_print_close_parent(out, &content);
            yin_print_substmt(out, level, LYEXT_SUBSTMT_REQINSTANCE, 0, "true", module, type->ext, type->ext_size);
        } else if (type->info.lref.req == -1) {
            yin_print_close_parent(out, &content);
            yin_print_substmt(out, level, LYEXT_SUBSTMT_REQINSTANCE, 0, "false", module, type->ext, type->ext_size);
        }
        break;
    case LY_TYPE_STRING:
        if (type->info.str.length) {
            yin_print_close_parent(out, &content);
            yin_print_typerestr(out, level, "length", module, type->info.str.length);
        }
        for (i = 0; i < type->info.str.pat_count; i++) {
            yin_print_close_parent(out, &content);
            yin_print_typerestr(out, level, "pattern", module, &type->info.str.patterns[i]);
        }
        break;
    case LY_TYPE_UNION:
        for (i = 0; i < type->info.uni.count; ++i) {
            yin_print_close_parent(out, &content);
            yin_print_type(out, level, module, &type->info.uni.types[i]);
        }
        break;
    default:
        /* other types do not have substatements */
        break;
    }

    level--;
    yin_print_close(out, level, NULL, "type", content);
}

static void
yin_print_must(struct lyout *out, int level, const struct lys_module *module, const struct lys_restr *must)
{
    const char *str;
    int content = 0;

    str = transform_json2schema(module, must->expr);
    if (!str) {
        ly_print(out, "(!error!)");
        return;
    }

    ly_print(out, "%*s<must condition=\"", LEVEL, INDENT);
    lyxml_dump_text(out, str);
    ly_print(out, "\"");
    lydict_remove(module->ctx, str);

    yin_print_restr(out, level + 1, module, must, &content);
    yin_print_close(out, level, NULL, "must", content);
}

static void
yin_print_unique(struct lyout *out, int level, const struct lys_unique *uniq)
{
    int i;

    ly_print(out, "%*s<unique tag=\"", LEVEL, INDENT);
    for (i = 0; i < uniq->expr_size; i++) {
        ly_print(out, "%s%s", uniq->expr[i], i + 1 < uniq->expr_size ? " " : "");
    }
    ly_print(out, "\"");
}

static void
yin_print_refine(struct lyout *out, int level, const struct lys_module *module, const struct lys_refine *refine)
{
    int i, content = 0;
    const char *str;

    str = transform_json2xml(module, refine->target_name, NULL, NULL, NULL);
    yin_print_open(out, level, NULL, "refine", "target-node", str, content);
    lydict_remove(module->ctx, str);

    level++;
    yin_print_snode_common(out, level, (struct lys_node *)refine, module, &content,
                           SNODE_COMMON_EXT | SNODE_COMMON_IFF);
    for (i = 0; i < refine->must_size; ++i) {
        yin_print_close_parent(out, &content);
        yin_print_must(out, level, module, &refine->must[i]);
    }
    if (refine->target_type == LYS_CONTAINER && refine->mod.presence) {
        yin_print_close_parent(out, &content);
        yin_print_substmt(out, level, LYEXT_SUBSTMT_PRESENCE, 0, refine->mod.presence,
                          module, refine->ext, refine->ext_size);
    }
    for (i = 0; i < refine->dflt_size; ++i) {
        yin_print_close_parent(out, &content);
        yin_print_substmt(out, level, LYEXT_SUBSTMT_DEFAULT, i, refine->dflt[i],
                          module, refine->ext, refine->ext_size);
    }
    if (refine->flags & LYS_CONFIG_W) {
        yin_print_close_parent(out, &content);
        yin_print_substmt(out, level, LYEXT_SUBSTMT_CONFIG, 0, "true", module, refine->ext, refine->ext_size);
    } else if (refine->flags & LYS_CONFIG_R) {
        yin_print_close_parent(out, &content);
        yin_print_substmt(out, level, LYEXT_SUBSTMT_CONFIG, 0, "false", module, refine->ext, refine->ext_size);
    }
    if (refine->flags & LYS_MAND_TRUE) {
        yin_print_close_parent(out, &content);
        yin_print_substmt(out, level, LYEXT_SUBSTMT_MANDATORY, 0, "true", module, refine->ext, refine->ext_size);
    } else if (refine->flags & LYS_MAND_FALSE) {
        yin_print_close_parent(out, &content);
        yin_print_substmt(out, level, LYEXT_SUBSTMT_MANDATORY, 0, "false", module, refine->ext, refine->ext_size);
    }
    if (refine->target_type & (LYS_LIST | LYS_LEAFLIST)) {
        if (refine->flags & LYS_RFN_MINSET) {
            yin_print_close_parent(out, &content);
            yin_print_unsigned(out, level, LYEXT_SUBSTMT_MIN, 0, module, refine->ext, refine->ext_size,
                               refine->mod.list.min);
        }
        if (refine->flags & LYS_RFN_MAXSET) {
            yin_print_close_parent(out, &content);
            if (refine->mod.list.max) {
                yin_print_unsigned(out, level, LYEXT_SUBSTMT_MAX, 0, module, refine->ext, refine->ext_size,
                                   refine->mod.list.max);
            } else {
                yin_print_substmt(out, level, LYEXT_SUBSTMT_MAX, 0, "unbounded", module,
                                  refine->ext, refine->ext_size);
            }
        }
    }
    yin_print_snode_common(out, level, (struct lys_node *)refine, module, &content,
                           SNODE_COMMON_DSC | SNODE_COMMON_REF);
    level--;

    yin_print_close(out, level, NULL, "refine", content);
}

static void
yin_print_deviation(struct lyout *out, int level, const struct lys_module *module,
                    const struct lys_deviation *deviation)
{
    int i, j, p, content;
    const char *str;

    str = transform_json2schema(module, deviation->target_name);
    yin_print_open(out, level, NULL, "deviation", "target-node", str, 1);
    lydict_remove(module->ctx, str);

    level++;

    if (deviation->ext_size) {
        yin_print_extension_instances(out, level, module, LYEXT_SUBSTMT_SELF, 0, deviation->ext, deviation->ext_size);
    }
    yin_print_substmt(out, level, LYEXT_SUBSTMT_DESCRIPTION, 0, deviation->dsc,
                      module, deviation->ext, deviation->ext_size);
    yin_print_substmt(out, level, LYEXT_SUBSTMT_REFERENCE, 0, deviation->ref,
                      module, deviation->ext, deviation->ext_size);

    for (i = 0; i < deviation->deviate_size; ++i) {
        ly_print(out, "%*s<deviate value=", LEVEL, INDENT);
        if (deviation->deviate[i].mod == LY_DEVIATE_NO) {
            if (deviation->deviate[i].ext_size) {
                ly_print(out, "\"not-supported\">\n");
            } else {
                ly_print(out, "\"not-supported\"/>\n");
                continue;
            }
        } else if (deviation->deviate[i].mod == LY_DEVIATE_ADD) {
            ly_print(out, "\"add\">\n");
        } else if (deviation->deviate[i].mod == LY_DEVIATE_RPL) {
            ly_print(out, "\"replace\">\n");
        } else if (deviation->deviate[i].mod == LY_DEVIATE_DEL) {
            ly_print(out, "\"delete\">\n");
        }
        level++;

        /* extensions */
        if (deviation->deviate[i].ext_size) {
            yin_print_extension_instances(out, level, module, LYEXT_SUBSTMT_SELF, 0,
                                          deviation->deviate[i].ext, deviation->deviate[i].ext_size);
        }

        /* type */
        if (deviation->deviate[i].type) {
            yin_print_type(out, level, module, deviation->deviate[i].type);
        }

        /* units */
        yin_print_substmt(out, level, LYEXT_SUBSTMT_UNITS, 0, deviation->deviate[i].units, module,
                          deviation->deviate[i].ext, deviation->deviate[i].ext_size);

        /* must */
        for (j = 0; j < deviation->deviate[i].must_size; ++j) {
            yin_print_must(out, level, module, &deviation->deviate[i].must[j]);
        }

        /* unique */
        for (j = 0; j < deviation->deviate[i].unique_size; ++j) {
            yin_print_unique(out, level, &deviation->deviate[i].unique[j]);
            content = 0;
            /* unique's extensions */
            p = -1;
            do {
                p = lys_ext_iter(deviation->deviate[i].ext, deviation->deviate[i].ext_size,
                                      p + 1, LYEXT_SUBSTMT_UNIQUE);
            } while (p != -1 && deviation->deviate[i].ext[p]->insubstmt_index != j);
            if (p != -1) {
                yin_print_close_parent(out, &content);
                do {
                    yin_print_extension_instances(out, level + 1, module, LYEXT_SUBSTMT_UNIQUE, j,
                                                  &deviation->deviate[i].ext[p], 1);
                    do {
                        p = lys_ext_iter(deviation->deviate[i].ext, deviation->deviate[i].ext_size,
                                              p + 1, LYEXT_SUBSTMT_UNIQUE);
                    } while (p != -1 && deviation->deviate[i].ext[p]->insubstmt_index != j);
                } while (p != -1);
            }
            yin_print_close(out, level, NULL, "unique", content);
        }

        /* default */
        for (j = 0; j < deviation->deviate[i].dflt_size; ++j) {
            yin_print_substmt(out, level, LYEXT_SUBSTMT_DEFAULT, j, deviation->deviate[i].dflt[j], module,
                              deviation->deviate[i].ext, deviation->deviate[i].ext_size);
        }

        /* config */
        if (deviation->deviate[i].flags & LYS_CONFIG_W) {
            yin_print_substmt(out, level, LYEXT_SUBSTMT_CONFIG, 0, "true", module,
                              deviation->deviate->ext, deviation->deviate[i].ext_size);
        } else if (deviation->deviate[i].flags & LYS_CONFIG_R) {
            yin_print_substmt(out, level, LYEXT_SUBSTMT_CONFIG, 0, "false", module,
                               deviation->deviate->ext, deviation->deviate[i].ext_size);
        }

        /* mandatory */
        if (deviation->deviate[i].flags & LYS_MAND_TRUE) {
            yin_print_substmt(out, level, LYEXT_SUBSTMT_MANDATORY, 0, "true", module,
                              deviation->deviate[i].ext, deviation->deviate[i].ext_size);
        } else if (deviation->deviate[i].flags & LYS_MAND_FALSE) {
            yin_print_substmt(out, level, LYEXT_SUBSTMT_MANDATORY, 0, "false", module,
                              deviation->deviate[i].ext, deviation->deviate[i].ext_size);
        }

        /* min-elements */
        if (deviation->deviate[i].min_set) {
            yin_print_unsigned(out, level, LYEXT_SUBSTMT_MIN, 0, module,
                               deviation->deviate[i].ext, deviation->deviate[i].ext_size,
                               deviation->deviate[i].min);
        }

        /* max-elements */
        if (deviation->deviate[i].max_set) {
            if (deviation->deviate[i].max) {
                yin_print_unsigned(out, level, LYEXT_SUBSTMT_MAX, 0, module,
                                   deviation->deviate[i].ext, deviation->deviate[i].ext_size,
                                   deviation->deviate[i].max);
            } else {
                yin_print_substmt(out, level, LYEXT_SUBSTMT_MAX, 0, "unbounded", module,
                                  deviation->deviate[i].ext, deviation->deviate[i].ext_size);
            }
        }
        level--;

        yin_print_close(out, level, NULL, "deviate", 1);
    }

    level--;
    yin_print_close(out, level, NULL, "deviation", 1);
}

static void
yin_print_augment(struct lyout *out, int level, const struct lys_module *module,
                  const struct lys_node_augment *augment)
{
    struct lys_node *sub;
    const char *str;

    str = transform_json2schema(module, augment->target_name);
    yin_print_open(out, level, NULL, "augment", "target-node", str, 1);
    lydict_remove(module->ctx, str);
    level++;

    yin_print_snode_common(out, level, (struct lys_node *)augment, augment->module, NULL, SNODE_COMMON_EXT);
    if (augment->when) {
        yin_print_when(out, level, module, augment->when);
    }
    yin_print_snode_common(out, level, (struct lys_node *)augment, augment->module, NULL,
                           SNODE_COMMON_IFF | SNODE_COMMON_STATUS | SNODE_COMMON_DSC | SNODE_COMMON_REF);


    LY_TREE_FOR(augment->child, sub) {
        /* only our augment */
        if (sub->parent != (struct lys_node *)augment) {
            continue;
        }
        yin_print_snode(out, level, sub,
                        LYS_CHOICE | LYS_CONTAINER | LYS_LEAF | LYS_LEAFLIST | LYS_LIST |
                        LYS_USES | LYS_ANYDATA | LYS_CASE | LYS_ACTION | LYS_NOTIF);
    }
    level--;

    yin_print_close(out, level, NULL, "augment", 1);
}

static void
yin_print_typedef(struct lyout *out, int level, const struct lys_module *module, const struct lys_tpdf *tpdf)
{
    const char *dflt;

    yin_print_open(out, level, NULL, "typedef", "name", tpdf->name, 1);
    level++;

    yin_print_snode_common(out, level, (struct lys_node *)tpdf, module, NULL, SNODE_COMMON_EXT);
    yin_print_type(out, level, module, &tpdf->type);
    if (tpdf->units) {
        yin_print_substmt(out, level, LYEXT_SUBSTMT_UNITS, 0, tpdf->units, module, tpdf->ext, tpdf->ext_size);
    }
    if (tpdf->dflt) {
        if (tpdf->flags & LYS_DFLTJSON) {
            assert(strchr(tpdf->dflt, ':'));
            if (!strncmp(tpdf->dflt, module->name, strchr(tpdf->dflt, ':') - tpdf->dflt)) {
                /* local module */
                dflt = lydict_insert(module->ctx, strchr(tpdf->dflt, ':') + 1, 0);
            } else {
                dflt = transform_json2schema(module, tpdf->dflt);
            }
        } else {
            dflt = tpdf->dflt;
        }
        yin_print_substmt(out, level, LYEXT_SUBSTMT_DEFAULT, 0, dflt, module, tpdf->ext, tpdf->ext_size);
        if (tpdf->flags & LYS_DFLTJSON) {
            lydict_remove(module->ctx, dflt);
        }
    }
    yin_print_snode_common(out, level, (struct lys_node *)tpdf, module, NULL,
                           SNODE_COMMON_STATUS | SNODE_COMMON_DSC | SNODE_COMMON_REF);

    level--;
    yin_print_close(out, level, NULL, "typedef", 1);
}

static void
yin_print_identity(struct lyout *out, int level, const struct lys_ident *ident)
{
    int content = 0, i;
    struct lys_module *mod;
    char *str;

    yin_print_open(out, level, NULL, "identity", "name", ident->name, content);
    level++;

    yin_print_snode_common(out, level, (struct lys_node *)ident, ident->module, &content,
                           SNODE_COMMON_EXT | SNODE_COMMON_IFF);
    for (i = 0; i < ident->base_size; i++) {
        yin_print_close_parent(out, &content);
        mod = lys_main_module(ident->base[i]->module);
        if (lys_main_module(ident->module) == mod) {
            yin_print_substmt(out, level, LYEXT_SUBSTMT_BASE, i, ident->base[i]->name,
                              ident->module, ident->ext, ident->ext_size);
        } else {
            asprintf(&str, "%s:%s", transform_module_name2import_prefix(ident->module, mod->name), ident->base[i]->name);
            yin_print_substmt(out, level, LYEXT_SUBSTMT_BASE, i, str,
                              ident->module, ident->ext, ident->ext_size);
            free(str);
        }
    }
    yin_print_snode_common(out, level, (struct lys_node *)ident, ident->module, &content,
                           SNODE_COMMON_STATUS | SNODE_COMMON_DSC | SNODE_COMMON_REF);

    level--;
    yin_print_close(out, level, NULL, "identity", content);
}

static void
yin_print_container(struct lyout *out, int level, const struct lys_node *node)
{
    int i, content = 0;
    struct lys_node *sub;
    struct lys_node_container *cont = (struct lys_node_container *)node;

    yin_print_open(out, level, NULL, "container", "name", node->name, content);
    level++;

    yin_print_snode_common(out, level, node, node->module, &content, SNODE_COMMON_EXT);
    if (cont->when) {
        yin_print_close_parent(out, &content);
        yin_print_when(out, level, node->module, cont->when);
    }

    for (i = 0; i < cont->iffeature_size; i++) {
        yin_print_close_parent(out, &content);
        yin_print_iffeature(out, level, node->module, &cont->iffeature[i]);
    }

    for (i = 0; i < cont->must_size; i++) {
        yin_print_close_parent(out, &content);
        yin_print_must(out, level, node->module, &cont->must[i]);
    }

    if (cont->presence) {
        yin_print_close_parent(out, &content);
        yin_print_substmt(out, level, LYEXT_SUBSTMT_PRESENCE, 0, cont->presence,
                          node->module, node->ext, node->ext_size);
    }
    yin_print_snode_common(out, level, node, node->module, &content, SNODE_COMMON_CONFIG |
                           SNODE_COMMON_STATUS | SNODE_COMMON_DSC | SNODE_COMMON_REF);

    for (i = 0; i < cont->tpdf_size; i++) {
        yin_print_close_parent(out, &content);
        yin_print_typedef(out, level, node->module, &cont->tpdf[i]);
    }

    LY_TREE_FOR(node->child, sub) {
        /* augments */
        if (sub->parent != node) {
            continue;
        }
        yin_print_close_parent(out, &content);
        yin_print_snode(out, level, sub, LYS_GROUPING);
    }
    LY_TREE_FOR(node->child, sub) {
        /* augments */
        if (sub->parent != node) {
            continue;
        }
        yin_print_close_parent(out, &content);
        yin_print_snode(out, level, sub, LYS_CHOICE | LYS_CONTAINER | LYS_LEAF | LYS_LEAFLIST | LYS_LIST |
                         LYS_USES | LYS_ANYDATA );
    }
    LY_TREE_FOR(node->child, sub) {
        /* augments */
        if (sub->parent != node) {
            continue;
        }
        yin_print_close_parent(out, &content);
        yin_print_snode(out, level, sub, LYS_ACTION);
    }
    LY_TREE_FOR(node->child, sub) {
        /* augments */
        if (sub->parent != node) {
            continue;
        }
        yin_print_close_parent(out, &content);
        yin_print_snode(out, level, sub, LYS_NOTIF);
    }

    level--;
    yin_print_close(out, level, NULL, "container", content);
}

static void
yin_print_case(struct lyout *out, int level, const struct lys_node *node)
{
    int content = 0;
    struct lys_node *sub;
    struct lys_node_case *cas = (struct lys_node_case *)node;

    yin_print_open(out, level, NULL, "case", "name", cas->name, content);
    level++;

    yin_print_snode_common(out, level, node, node->module, &content, SNODE_COMMON_EXT);
    if (cas->when) {
        yin_print_close_parent(out, &content);
        yin_print_when(out, level, node->module, cas->when);
    }
    yin_print_snode_common(out, level, node, node->module, &content,
                           SNODE_COMMON_IFF | SNODE_COMMON_STATUS | SNODE_COMMON_DSC | SNODE_COMMON_REF);

    LY_TREE_FOR(node->child, sub) {
        /* augments */
        if (sub->parent != node) {
            continue;
        }
        yin_print_close_parent(out, &content);
        yin_print_snode(out, level, sub,
                        LYS_CHOICE | LYS_CONTAINER | LYS_LEAF | LYS_LEAFLIST | LYS_LIST |
                        LYS_USES | LYS_ANYDATA);
    }

    level--;
    yin_print_close(out, level, NULL, "case", content);
}

static void
yin_print_choice(struct lyout *out, int level, const struct lys_node *node)
{
    int i, content = 0;
    struct lys_node *sub;
    struct lys_node_choice *choice = (struct lys_node_choice *)node;

    yin_print_open(out, level, NULL, "choice", "name", node->name, content);
    level++;

    yin_print_snode_common(out, level, node, node->module, &content, SNODE_COMMON_EXT);
    if (choice->when) {
        yin_print_close_parent(out, &content);
        yin_print_when(out, level, node->module, choice->when);
    }
    for (i = 0; i < choice->iffeature_size; i++) {
        yin_print_close_parent(out, &content);
        yin_print_iffeature(out, level, node->module, &choice->iffeature[i]);
    }
    if (choice->dflt) {
        yin_print_close_parent(out, &content);
        yin_print_substmt(out, level, LYEXT_SUBSTMT_DEFAULT, 0, choice->dflt->name,
                          node->module, node->ext, node->ext_size);
    }

    yin_print_snode_common(out, level, node, node->module, &content, SNODE_COMMON_CONFIG | SNODE_COMMON_MAND |
                           SNODE_COMMON_STATUS | SNODE_COMMON_DSC | SNODE_COMMON_REF);

    LY_TREE_FOR(node->child, sub) {
        /* augments */
        if (sub->parent != node) {
            continue;
        }
        yin_print_close_parent(out, &content);
        yin_print_snode(out, level, sub,
                        LYS_CHOICE |LYS_CONTAINER | LYS_LEAF | LYS_LEAFLIST | LYS_LIST | LYS_ANYDATA | LYS_CASE);
    }

    level--;
    yin_print_close(out, level, NULL, "choice", content);
}

static void
yin_print_leaf(struct lyout *out, int level, const struct lys_node *node)
{
    int i;
    struct lys_node_leaf *leaf = (struct lys_node_leaf *)node;
    const char *dflt;

    yin_print_open(out, level, NULL, "leaf", "name", node->name, 1);
    level++;

    yin_print_snode_common(out, level, node, node->module, NULL, SNODE_COMMON_EXT);
    if (leaf->when) {
        yin_print_when(out, level, node->module, leaf->when);
    }
    for (i = 0; i < leaf->iffeature_size; i++) {
        yin_print_iffeature(out, level, node->module, &leaf->iffeature[i]);
    }
    yin_print_type(out, level, node->module, &leaf->type);
    yin_print_substmt(out, level, LYEXT_SUBSTMT_UNITS, 0, leaf->units,
                      node->module, node->ext, node->ext_size);
    for (i = 0; i < leaf->must_size; i++) {
        yin_print_must(out, level, node->module, &leaf->must[i]);
    }
    if (leaf->dflt) {
        if (leaf->flags & LYS_DFLTJSON) {
            assert(strchr(leaf->dflt, ':'));
            if (!strncmp(leaf->dflt, lys_node_module(node)->name, strchr(leaf->dflt, ':') - leaf->dflt)) {
                /* local module */
                dflt = lydict_insert(node->module->ctx, strchr(leaf->dflt, ':') + 1, 0);
            } else {
                dflt = transform_json2schema(node->module, leaf->dflt);
            }
        } else {
            dflt = leaf->dflt;
        }
        yin_print_substmt(out, level, LYEXT_SUBSTMT_DEFAULT, 0, dflt,
                          node->module, node->ext, node->ext_size);
        if (leaf->flags & LYS_DFLTJSON) {
            lydict_remove(node->module->ctx, dflt);
        }
    }
    yin_print_snode_common(out, level, node, node->module, NULL, SNODE_COMMON_CONFIG | SNODE_COMMON_MAND |
                           SNODE_COMMON_STATUS | SNODE_COMMON_DSC | SNODE_COMMON_REF);

    level--;
    yin_print_close(out, level, NULL, "leaf", 1);
}

static void
yin_print_anydata(struct lyout *out, int level, const struct lys_node *node)
{
    int i, content = 0;
    struct lys_node_anydata *any = (struct lys_node_anydata *)node;
    const char *name;

    name = any->nodetype == LYS_ANYXML ? "anyxml" : "anydata";
    yin_print_open(out, level, NULL, name, "name", any->name, content);

    level++;
    yin_print_snode_common(out, level, node, node->module, &content, SNODE_COMMON_EXT);
    if (any->when) {
        yin_print_close_parent(out, &content);
        yin_print_when(out, level, node->module, any->when);
    }
    for (i = 0; i < any->iffeature_size; i++) {
        yin_print_close_parent(out, &content);
        yin_print_iffeature(out, level, node->module, &any->iffeature[i]);
    }
    for (i = 0; i < any->must_size; i++) {
        yin_print_close_parent(out, &content);
        yin_print_must(out, level, node->module, &any->must[i]);
    }
    yin_print_snode_common(out, level, node, node->module, &content, SNODE_COMMON_CONFIG | SNODE_COMMON_MAND |
                           SNODE_COMMON_STATUS | SNODE_COMMON_DSC | SNODE_COMMON_REF);

    level--;
    yin_print_close(out, level, NULL, name, content);
}

static void
yin_print_leaflist(struct lyout *out, int level, const struct lys_node *node)
{
    int i;
    struct lys_node_leaflist *llist = (struct lys_node_leaflist *)node;
    const char *dflt;

    yin_print_open(out, level, NULL, "leaf-list", "name", node->name, 1);
    level++;

    yin_print_snode_common(out, level, node, node->module, NULL, SNODE_COMMON_EXT);
    if (llist->when) {
        yin_print_when(out, level, llist->module, llist->when);
    }
    for (i = 0; i < llist->iffeature_size; i++) {
        yin_print_iffeature(out, level, node->module, &llist->iffeature[i]);
    }
    yin_print_type(out, level, node->module, &llist->type);
    yin_print_substmt(out, level, LYEXT_SUBSTMT_UNITS, 0, llist->units,
                      node->module, node->ext, node->ext_size);
    for (i = 0; i < llist->must_size; i++) {
        yin_print_must(out, level, node->module, &llist->must[i]);
    }
    for (i = 0; i < llist->dflt_size; i++) {
        if (llist->flags & LYS_DFLTJSON) {
            assert(strchr(llist->dflt[i], ':'));
            if (!strncmp(llist->dflt[i], lys_node_module(node)->name, strchr(llist->dflt[i], ':') - llist->dflt[i])) {
                /* local module */
                dflt = lydict_insert(node->module->ctx, strchr(llist->dflt[i], ':') + 1, 0);
            } else {
                dflt = transform_json2schema(node->module, llist->dflt[i]);
            }
        } else {
            dflt = llist->dflt[i];
        }
        yin_print_substmt(out, level, LYEXT_SUBSTMT_DEFAULT, i, dflt,
                          node->module, node->ext, node->ext_size);
        if (llist->flags & LYS_DFLTJSON) {
            lydict_remove(node->module->ctx, dflt);
        }
    }
    yin_print_snode_common(out, level, node, node->module, NULL, SNODE_COMMON_CONFIG);
    if (llist->min > 0) {
        yin_print_unsigned(out, level, LYEXT_SUBSTMT_MIN, 0, node->module, node->ext, node->ext_size, llist->min);
    }
    if (llist->max > 0) {
        yin_print_unsigned(out, level, LYEXT_SUBSTMT_MAX, 0, node->module, node->ext, node->ext_size, llist->max);
    }
    if (llist->flags & LYS_USERORDERED) {
        yin_print_substmt(out, level, LYEXT_SUBSTMT_ORDEREDBY, 0, "user",
                          node->module, node->ext, node->ext_size);
    } else if (lys_ext_iter(node->ext, node->ext_size, 0, LYEXT_SUBSTMT_ORDEREDBY) != -1) {
        yin_print_substmt(out, level, LYEXT_SUBSTMT_ORDEREDBY, 0, "system",
                          node->module, node->ext, node->ext_size);
    }
    yin_print_snode_common(out, level, node, node->module, NULL,
                           SNODE_COMMON_STATUS | SNODE_COMMON_DSC | SNODE_COMMON_REF);

    level--;
    yin_print_close(out, level, NULL, "leaf-list", 1);
}

static void
yin_print_list(struct lyout *out, int level, const struct lys_node *node)
{
    int i, p, content = 0, content2;
    struct lys_node *sub;
    struct lys_node_list *list = (struct lys_node_list *)node;

    yin_print_open(out, level, NULL, "list", "name", node->name, content);
    level++;

    yin_print_snode_common(out, level, node, node->module, &content, SNODE_COMMON_EXT);
    if (list->when) {
        yin_print_close_parent(out, &content);
        yin_print_when(out, level, list->module, list->when);
    }
    for (i = 0; i < list->iffeature_size; i++) {
        yin_print_close_parent(out, &content);
        yin_print_iffeature(out, level, node->module, &list->iffeature[i]);
    }
    for (i = 0; i < list->must_size; i++) {
        yin_print_close_parent(out, &content);
        yin_print_must(out, level, list->module, &list->must[i]);
    }
    if (list->keys_size) {
        yin_print_close_parent(out, &content);
        yin_print_substmt(out, level, LYEXT_SUBSTMT_KEY, 0, list->keys_str,
                          node->module, node->ext, node->ext_size);
    }
    for (i = 0; i < list->unique_size; i++) {
        yin_print_close_parent(out, &content);
        yin_print_unique(out, level, &list->unique[i]);
        content2 = 0;
        /* unique's extensions */
        p = -1;
        do {
            p = lys_ext_iter(list->ext, list->ext_size, p + 1, LYEXT_SUBSTMT_UNIQUE);
        } while (p != -1 && list->ext[p]->insubstmt_index != i);
        if (p != -1) {
            yin_print_close_parent(out, &content2);
            do {
                yin_print_extension_instances(out, level + 1, list->module, LYEXT_SUBSTMT_UNIQUE, i, &list->ext[p], 1);
                do {
                    p = lys_ext_iter(list->ext, list->ext_size, p + 1, LYEXT_SUBSTMT_UNIQUE);
                } while (p != -1 && list->ext[p]->insubstmt_index != i);
            } while (p != -1);
        }
        yin_print_close(out, level, NULL, "unique", content2);
    }
    yin_print_snode_common(out, level, node, node->module, NULL, SNODE_COMMON_CONFIG);
    if (list->min > 0) {
        yin_print_close_parent(out, &content);
        yin_print_unsigned(out, level, LYEXT_SUBSTMT_MIN, 0, node->module, node->ext, node->ext_size, list->min);
    }
    if (list->max > 0) {
        yin_print_close_parent(out, &content);
        yin_print_unsigned(out, level, LYEXT_SUBSTMT_MAX, 0, node->module, node->ext, node->ext_size, list->max);
    }
    if (list->flags & LYS_USERORDERED) {
        yin_print_substmt(out, level, LYEXT_SUBSTMT_ORDEREDBY, 0, "user",
                          node->module, node->ext, node->ext_size);
    } else if (lys_ext_iter(node->ext, node->ext_size, 0, LYEXT_SUBSTMT_ORDEREDBY) != -1) {
        yin_print_substmt(out, level, LYEXT_SUBSTMT_ORDEREDBY, 0, "system",
                          node->module, node->ext, node->ext_size);
    }
    yin_print_snode_common(out, level, node, node->module, NULL,
                           SNODE_COMMON_STATUS | SNODE_COMMON_DSC | SNODE_COMMON_REF);
    for (i = 0; i < list->tpdf_size; i++) {
        yin_print_close_parent(out, &content);
        yin_print_typedef(out, level, list->module, &list->tpdf[i]);
    }

    LY_TREE_FOR(node->child, sub) {
        /* augments */
        if (sub->parent != node) {
            continue;
        }
        yin_print_close_parent(out, &content);
        yin_print_snode(out, level, sub, LYS_GROUPING);
    }

    LY_TREE_FOR(node->child, sub) {
        /* augments */
        if (sub->parent != node) {
            continue;
        }
        yin_print_close_parent(out, &content);
        yin_print_snode(out, level, sub, LYS_CHOICE | LYS_CONTAINER | LYS_LEAF | LYS_LEAFLIST | LYS_LIST |
                         LYS_USES | LYS_GROUPING | LYS_ANYDATA);
    }

    LY_TREE_FOR(node->child, sub) {
        /* augments */
        if (sub->parent != node) {
            continue;
        }
        yin_print_close_parent(out, &content);
        yin_print_snode(out, level, sub, LYS_ACTION);
    }

    LY_TREE_FOR(node->child, sub) {
        /* augments */
        if (sub->parent != node) {
            continue;
        }
        yin_print_close_parent(out, &content);
        yin_print_snode(out, level, sub, LYS_NOTIF);
    }

    level--;
    yin_print_close(out, level, NULL, "list", content);
}

static void
yin_print_grouping(struct lyout *out, int level, const struct lys_node *node)
{
    int i, content = 0;
    struct lys_node *sub;
    struct lys_node_grp *grp = (struct lys_node_grp *)node;

    yin_print_open(out, level, NULL, "grouping", "name", node->name, content);
    level++;

    yin_print_snode_common(out, level, node, node->module, &content, SNODE_COMMON_EXT | SNODE_COMMON_STATUS |
                           SNODE_COMMON_DSC | SNODE_COMMON_REF);

    for (i = 0; i < grp->tpdf_size; i++) {
        yin_print_close_parent(out, &content);
        yin_print_typedef(out, level, node->module, &grp->tpdf[i]);
    }

    LY_TREE_FOR(node->child, sub) {
        yin_print_close_parent(out, &content);
        yin_print_snode(out, level, sub, LYS_GROUPING);
    }

    LY_TREE_FOR(node->child, sub) {
        yin_print_close_parent(out, &content);
        yin_print_snode(out, level, sub, LYS_CHOICE | LYS_CONTAINER | LYS_LEAF | LYS_LEAFLIST | LYS_LIST |
                         LYS_USES | LYS_ANYDATA);
    }

    LY_TREE_FOR(node->child, sub) {
        yin_print_close_parent(out, &content);
        yin_print_snode(out, level, sub, LYS_ACTION);
    }

    LY_TREE_FOR(node->child, sub) {
        yin_print_close_parent(out, &content);
        yin_print_snode(out, level, sub, LYS_NOTIF);
    }

    level--;
    yin_print_close(out, level, NULL, "grouping", content);
}

static void
yin_print_uses(struct lyout *out, int level, const struct lys_node *node)
{
    int i, content = 0;
    struct lys_node_uses *uses = (struct lys_node_uses *)node;
    struct lys_module *mod;

    ly_print(out, "%*s<uses name=\"", LEVEL, INDENT);
    if (node->child) {
        mod = lys_node_module(node->child);
        if (lys_node_module(node) != mod) {
            ly_print(out, "%s:", transform_module_name2import_prefix(node->module, mod->name));
        }
    }
    ly_print(out, "%s\"", uses->name);
    level++;

    yin_print_snode_common(out, level, node, node->module, &content, SNODE_COMMON_EXT);
    if (uses->when) {
        yin_print_close_parent(out, &content);
        yin_print_when(out, level, node->module, uses->when);
    }
    yin_print_snode_common(out, level, node, node->module, &content, SNODE_COMMON_IFF |
                           SNODE_COMMON_STATUS | SNODE_COMMON_DSC | SNODE_COMMON_REF);
    for (i = 0; i < uses->refine_size; i++) {
        yin_print_close_parent(out, &content);
        yin_print_refine(out, level, node->module, &uses->refine[i]);
    }
    for (i = 0; i < uses->augment_size; i++) {
        yin_print_close_parent(out, &content);
        yin_print_augment(out, level, node->module, &uses->augment[i]);
    }

    level--;
    yin_print_close(out, level, NULL, "uses", content);
}

static void
yin_print_input_output(struct lyout *out, int level, const struct lys_node *node)
{
    int i;
    struct lys_node *sub;
    struct lys_node_inout *inout = (struct lys_node_inout *)node;

    yin_print_open(out, level, NULL, inout->nodetype == LYS_INPUT ? "input" : "output", NULL, NULL, 1);
    level++;

    if (inout->ext_size) {
        yin_print_extension_instances(out, level, node->module, LYEXT_SUBSTMT_SELF, 0, inout->ext, inout->ext_size);
    }
    for (i = 0; i < inout->must_size; i++) {
        yin_print_must(out, level, node->module, &inout->must[i]);
    }
    for (i = 0; i < inout->tpdf_size; i++) {
        yin_print_typedef(out, level, node->module, &inout->tpdf[i]);
    }

    LY_TREE_FOR(node->child, sub) {
        /* augments */
        if (sub->parent != node) {
            continue;
        }
        yin_print_snode(out, level, sub, LYS_GROUPING);
    }
    LY_TREE_FOR(node->child, sub) {
        /* augments */
        if (sub->parent != node) {
            continue;
        }
        yin_print_snode(out, level, sub, LYS_CHOICE | LYS_CONTAINER | LYS_LEAF | LYS_LEAFLIST | LYS_LIST |
                        LYS_USES | LYS_ANYDATA);
    }
    level--;

    yin_print_close(out, level, NULL, (inout->nodetype == LYS_INPUT ? "input" : "output"), 1);
}

static void
yin_print_rpc_action(struct lyout *out, int level, const struct lys_node *node)
{
    int i, content = 0;
    struct lys_node *sub;
    struct lys_node_rpc_action *rpc = (struct lys_node_rpc_action *)node;

    yin_print_open(out, level, NULL, (node->nodetype == LYS_RPC ? "rpc" : "action"), "name", node->name, content);
    level++;

    yin_print_snode_common(out, level, node, node->module, &content, SNODE_COMMON_EXT | SNODE_COMMON_IFF |
                           SNODE_COMMON_STATUS | SNODE_COMMON_DSC | SNODE_COMMON_REF);

    for (i = 0; i < rpc->tpdf_size; i++) {
        yin_print_close_parent(out, &content);
        yin_print_typedef(out, level, node->module, &rpc->tpdf[i]);
    }

    LY_TREE_FOR(node->child, sub) {
        /* augments */
        if ((sub->parent != node) || (sub->nodetype != LYS_GROUPING)) {
            continue;
        }
        yin_print_close_parent(out, &content);
        yin_print_snode(out, level, sub, LYS_GROUPING);
    }

    LY_TREE_FOR(node->child, sub) {
        /* augments */
        if ((sub->parent != node) || ((sub->nodetype != LYS_INPUT) || (sub->flags & LYS_IMPLICIT))) {
            continue;
        }
        yin_print_close_parent(out, &content);
        yin_print_snode(out, level, sub, LYS_INPUT);
    }

    LY_TREE_FOR(node->child, sub) {
        /* augments */
        if ((sub->parent != node) || ((sub->nodetype != LYS_OUTPUT) || (sub->flags & LYS_IMPLICIT))) {
            continue;
        }
        yin_print_close_parent(out, &content);
        yin_print_snode(out, level, sub, LYS_OUTPUT);
    }

    level--;
    yin_print_close(out, level, NULL, (node->nodetype == LYS_RPC ? "rpc" : "action"), content);
}

static void
yin_print_notif(struct lyout *out, int level, const struct lys_node *node)
{
    int i, content = 0;
    struct lys_node *sub;
    struct lys_node_notif *notif = (struct lys_node_notif *)node;

    yin_print_open(out, level, NULL, "notification", "name", node->name, content);
    level++;

    yin_print_snode_common(out, level, node, node->module, &content, SNODE_COMMON_EXT | SNODE_COMMON_IFF);
    for (i = 0; i < notif->must_size; i++) {
        yin_print_close_parent(out, &content);
        yin_print_must(out, level, node->module, &notif->must[i]);
    }
    yin_print_snode_common(out, level, node, node->module, &content,
                           SNODE_COMMON_STATUS | SNODE_COMMON_DSC | SNODE_COMMON_REF);
    for (i = 0; i < notif->tpdf_size; i++) {
        yin_print_close_parent(out, &content);
        yin_print_typedef(out, level, node->module, &notif->tpdf[i]);
    }

    LY_TREE_FOR(node->child, sub) {
        /* augments */
        if (sub->parent != node) {
            continue;
        }
        yin_print_close_parent(out, &content);
        yin_print_snode(out, level, sub, LYS_GROUPING);
    }
    LY_TREE_FOR(node->child, sub) {
        /* augments */
        if (sub->parent != node) {
            continue;
        }
        yin_print_close_parent(out, &content);
        yin_print_snode(out, level, sub,
                         LYS_CHOICE | LYS_CONTAINER | LYS_LEAF | LYS_LEAFLIST | LYS_LIST |
                         LYS_USES | LYS_ANYDATA);
    }

    level--;
    yin_print_close(out, level, NULL, "notification", content);
}

static void
yin_print_snode(struct lyout *out, int level, const struct lys_node *node, int mask)
{
    switch (node->nodetype & mask) {
    case LYS_CONTAINER:
        yin_print_container(out, level, node);
        break;
    case LYS_CHOICE:
        yin_print_choice(out, level, node);
        break;
    case LYS_LEAF:
        yin_print_leaf(out, level, node);
        break;
    case LYS_LEAFLIST:
        yin_print_leaflist(out, level, node);
        break;
    case LYS_LIST:
        yin_print_list(out, level, node);
        break;
    case LYS_USES:
        yin_print_uses(out, level, node);
        break;
    case LYS_GROUPING:
        yin_print_grouping(out, level, node);
        break;
    case LYS_ANYXML:
    case LYS_ANYDATA:
        yin_print_anydata(out, level, node);
        break;
    case LYS_CASE:
        yin_print_case(out, level, node);
        break;
    case LYS_RPC:
    case LYS_ACTION:
        yin_print_rpc_action(out, level, node);
        break;
    case LYS_INPUT:
    case LYS_OUTPUT:
        yin_print_input_output(out, level, node);
        break;
    case LYS_NOTIF:
        yin_print_notif(out, level, node);
        break;
    default:
        break;
    }
}

static void
yin_print_xmlns(struct lyout *out, const struct lys_module *module)
{
    unsigned int i, lvl;

    if (module->type) {
        lvl = 11;
    } else {
        lvl = 8;
    }

    ly_print(out, "%*sxmlns=\"%s\"", lvl, INDENT, LY_NSYIN);
    if (!module->type) {
        ly_print(out, "\n%*sxmlns:%s=\"%s\"", lvl, INDENT, module->prefix, module->ns);
    }
    for (i = 0; i < module->imp_size; ++i) {
        ly_print(out, "\n%*sxmlns:%s=\"%s\"", lvl, INDENT, module->imp[i].prefix, module->imp[i].module->ns);
    }
}

int
yin_print_model(struct lyout *out, const struct lys_module *module)
{
    unsigned int i;
    int level = 0, p;
    struct lys_node *node;

    ly_print(out, "<?xml version=\"1.0\" encoding=\"UTF-8\"?>\n");

    if (module->deviated == 1) {
        ly_print(out, "<!-- DEVIATED -->\n");
    }

    /* (sub)module-header-stmts */
    if (module->type) {
        ly_print(out, "<submodule name=\"%s\"\n", module->name);
        yin_print_xmlns(out, module);
        ly_print(out, ">\n");

        level++;
        if (lys_main_module(module)->version > 1 ||
                lys_ext_iter(module->ext, module->ext_size, 0, LYEXT_SUBSTMT_VERSION) != -1) {
            yin_print_substmt(out, level, LYEXT_SUBSTMT_VERSION, 0,
                              ((struct lys_submodule *)module)->belongsto->version == 2 ? "1.1" : "1",
                              module, module->ext, module->ext_size);
        }
        yin_print_open(out, level, NULL, "belongs-to", "module", ((struct lys_submodule *)module)->belongsto->name, 1);
        p = -1;
        while ((p = lys_ext_iter(module->ext, module->ext_size, p + 1, LYEXT_SUBSTMT_BELONGSTO)) != -1) {
            yin_print_extension_instances(out, level + 1, module, LYEXT_SUBSTMT_BELONGSTO, 0, &module->ext[p], 1);
        }
        yin_print_substmt(out, level + 1, LYEXT_SUBSTMT_PREFIX, 0, module->prefix,
                          module, module->ext, module->ext_size);
        yin_print_close(out, level, NULL, "belongs-to", 1);
    } else {
        ly_print(out, "<module name=\"%s\"\n", module->name);
        yin_print_xmlns(out, module);
        ly_print(out, ">\n");

        level++;
        if (module->version) {
            yin_print_substmt(out, level, LYEXT_SUBSTMT_VERSION, 0, module->version == 2 ? "1.1" : "1",
                              module, module->ext, module->ext_size);
        }
        yin_print_substmt(out, level, LYEXT_SUBSTMT_NAMESPACE, 0, module->ns,
                          module, module->ext, module->ext_size);
        yin_print_substmt(out, level, LYEXT_SUBSTMT_PREFIX, 0, module->prefix,
                           module, module->ext, module->ext_size);
    }

    /* linkage-stmts */
    for (i = 0; i < module->imp_size; i++) {
        yin_print_open(out, level, NULL, "import", "module", module->imp[i].module->name, 1);
        level++;

        yin_print_extension_instances(out, level, module, LYEXT_SUBSTMT_SELF, 0,
                                       module->imp[i].ext, module->imp[i].ext_size);
        yin_print_substmt(out, level, LYEXT_SUBSTMT_PREFIX, 0, module->imp[i].prefix,
                          module, module->imp[i].ext, module->imp[i].ext_size);
        if (module->imp[i].rev[0]) {
            yin_print_substmt(out, level, LYEXT_SUBSTMT_REVISIONDATE, 0, module->imp[i].rev,
                              module, module->imp[i].ext, module->imp[i].ext_size);
        }
        yin_print_substmt(out, level, LYEXT_SUBSTMT_DESCRIPTION, 0, module->imp[i].dsc,
                          module, module->imp[i].ext, module->imp[i].ext_size);
        yin_print_substmt(out, level, LYEXT_SUBSTMT_REFERENCE, 0, module->imp[i].ref,
                          module, module->imp[i].ext, module->imp[i].ext_size);

        level--;
        yin_print_close(out, level, NULL, "import", 1);
    }
    for (i = 0; i < module->inc_size; i++) {
        if (module->inc[i].rev[0] || module->inc[i].dsc || module->inc[i].ref || module->inc[i].ext_size) {
            yin_print_open(out, level, NULL, "include", "module", module->inc[i].submodule->name, 1);
            level++;

            yin_print_extension_instances(out, level, module, LYEXT_SUBSTMT_SELF, 0,
                                          module->inc[i].ext, module->inc[i].ext_size);
            if (module->inc[i].rev[0]) {
                yin_print_substmt(out, level, LYEXT_SUBSTMT_REVISIONDATE, 0, module->inc[i].rev,
                                  module, module->inc[i].ext, module->inc[i].ext_size);
            }
            yin_print_substmt(out, level, LYEXT_SUBSTMT_DESCRIPTION, 0, module->inc[i].dsc,
                               module, module->inc[i].ext, module->inc[i].ext_size);
            yin_print_substmt(out, level, LYEXT_SUBSTMT_REFERENCE, 0, module->inc[i].ref,
                              module, module->inc[i].ext, module->inc[i].ext_size);

            level--;
            yin_print_close(out, level, NULL, "include", 1);
        } else {
            yin_print_open(out, level, NULL, "include", "module", module->inc[i].submodule->name, -1);
        }
    }

    /* meta-stmts */
    yin_print_substmt(out, level, LYEXT_SUBSTMT_ORGANIZATION, 0, module->org,
                      module, module->ext, module->ext_size);
    yin_print_substmt(out, level, LYEXT_SUBSTMT_CONTACT, 0, module->contact,
                      module, module->ext, module->ext_size);
    yin_print_substmt(out, level, LYEXT_SUBSTMT_DESCRIPTION, 0, module->dsc,
                      module, module->ext, module->ext_size);
    yin_print_substmt(out, level, LYEXT_SUBSTMT_REFERENCE, 0, module->ref,
                      module, module->ext, module->ext_size);

    /* revision-stmts */
    for (i = 0; i < module->rev_size; i++) {
        if (module->rev[i].dsc || module->rev[i].ref || module->ext_size) {
            yin_print_open(out, level, NULL, "revision", "date", module->rev[i].date, 1);
            level++;
            yin_print_extension_instances(out, level, module, LYEXT_SUBSTMT_SELF, 0,
                                          module->rev[i].ext, module->rev[i].ext_size);
            yin_print_substmt(out, level, LYEXT_SUBSTMT_DESCRIPTION, 0, module->rev[i].dsc,
                              module, module->rev[i].ext, module->rev[i].ext_size);
            yin_print_substmt(out, level, LYEXT_SUBSTMT_REFERENCE, 0, module->rev[i].ref,
                               module, module->rev[i].ext, module->rev[i].ext_size);
            level--;
            yin_print_close(out, level, NULL, "revision", 1);
        } else {
            yin_print_open(out, level, NULL, "revision", "date", module->rev[i].date, -1);
        }
    }

    /* body-stmts */
    for (i = 0; i < module->extensions_size; ++i) {
        yin_print_extension(out, level, &module->extensions[i]);
    }
    if (module->ext_size) {
        yin_print_extension_instances(out, level, module, LYEXT_SUBSTMT_SELF, 0, module->ext, module->ext_size);
    }

    for (i = 0; i < module->features_size; i++) {
        yin_print_feature(out, level, &module->features[i]);
    }

    for (i = 0; i < module->ident_size; i++) {
        yin_print_identity(out, level, &module->ident[i]);
    }

    for (i = 0; i < module->tpdf_size; i++) {
        yin_print_typedef(out, level, module, &module->tpdf[i]);
    }

    LY_TREE_FOR(lys_main_module(module)->data, node) {
        if (node->module != module) {
            /* data from submodules */
            continue;
        }
        yin_print_snode(out, level, node, LYS_GROUPING);
    }

    LY_TREE_FOR(lys_main_module(module)->data, node) {
        if (node->module != module) {
            /* data from submodules */
            continue;
        }
        yin_print_snode(out, level, node, LYS_CHOICE | LYS_CONTAINER | LYS_LEAF | LYS_LEAFLIST | LYS_LIST |
                        LYS_USES | LYS_ANYDATA);
    }

    for (i = 0; i < module->augment_size; i++) {
        yin_print_augment(out, level, module, &module->augment[i]);
    }

    LY_TREE_FOR(lys_main_module(module)->data, node) {
        if (node->module != module) {
            /* data from submodules */
            continue;
        }
        yin_print_snode(out, level, node, LYS_RPC | LYS_ACTION);
    }

    LY_TREE_FOR(lys_main_module(module)->data, node) {
        if (node->module != module) {
            /* data from submodules */
            continue;
        }
        yin_print_snode(out, level, node, LYS_NOTIF);
    }

    for (i = 0; i < module->deviation_size; ++i) {
        yin_print_deviation(out, level, module, &module->deviation[i]);
    }

    if (module->type) {
        ly_print(out, "</submodule>\n");
    } else {
        ly_print(out, "</module>\n");
    }
    ly_print_flush(out);

    return EXIT_SUCCESS;
}

static void
yin_print_extcomplex_bool(struct lyout *out, int level, const struct lys_module *module,
                          struct lys_ext_instance_complex *ext, LY_STMT stmt,
                          const char *true_val, const char *false_val, int *content)
{
    struct lyext_substmt *info;
    uint8_t *val;

    val = lys_ext_complex_get_substmt(stmt, ext, &info);
    if (!val || !(*val)) {
        return;
    }

    yin_print_close_parent(out, content);
    if (*val == 1) {
        yin_print_substmt(out, level, stmt, 0, true_val, module, ext->ext, ext->ext_size);
    } else if (*val == 2) {
        yin_print_substmt(out, level, stmt, 0, false_val, module, ext->ext, ext->ext_size);
    } else {
        LOGINT;
    }
}

static void
yin_print_extcomplex_str(struct lyout *out, int level, const struct lys_module *module,
                         struct lys_ext_instance_complex *ext, LY_STMT stmt, int *content)
{
    struct lyext_substmt *info;
    const char **str;
    int c;

    str = lys_ext_complex_get_substmt(stmt, ext, &info);
    if (!str || !(*str)) {
        return;
    }
    if (info->cardinality >= LY_STMT_CARD_SOME) {
        /* we have array */
        for (str = (const char **)(*str), c = 0; *str; str++, c++) {
            yin_print_close_parent(out, content);
            yin_print_substmt(out, level, stmt, c, *str, module, ext->ext, ext->ext_size);
        }
    } else {
        yin_print_close_parent(out, content);
        yin_print_substmt(out, level, stmt, 0, *str, module, ext->ext, ext->ext_size);
    }
}

/* val1 is supposed to be the default value */
static void
yin_print_extcomplex_flags(struct lyout *out, int level, const struct lys_module *module,
                           struct lys_ext_instance_complex *ext, LY_STMT stmt,
                           const char *val1_str, const char *val2_str, uint16_t val1, uint16_t val2,
                           int *content)
{
    const char *str;
    uint16_t *flags;

    flags = lys_ext_complex_get_substmt(stmt, ext, NULL);
    if (!flags) {
        return;
    }

    if (val1 & *flags) {
        str = val1_str;
    } else if (val2 & *flags) {
        str = val2_str;
    } else if (lys_ext_iter(ext->ext, ext->ext_size, 0, stmt) != -1) {
        /* flag not set, but since there are some extension, we are going to print the default value */
        str = val1_str;
    } else {
        return;
    }

    yin_print_close_parent(out, content);
    yin_print_substmt(out, level, stmt, 0, str, module, ext->ext, ext->ext_size);
}

static void
yin_print_extension_instances(struct lyout *out, int level, const struct lys_module *module,
                              LYEXT_SUBSTMT substmt, uint8_t substmt_index,
                              struct lys_ext_instance **ext, unsigned int count)
{
    unsigned int u, x;
    struct lys_module *mod;
    const char *prefix = NULL;
    struct lyext_substmt *info;
    int content, i, c;
    uint16_t *flags;
    const char *str;
    void **pp, *p;

#define YIN_PRINT_EXTCOMPLEX_STRUCT(STMT, TYPE, FUNC)                                         \
    pp = lys_ext_complex_get_substmt(STMT, (struct lys_ext_instance_complex *)ext[u], NULL);  \
    if (!pp || !(*pp)) { break; }                                                             \
    if (info[i].cardinality >= LY_STMT_CARD_SOME) { /* process array */                       \
        for (pp = *pp; *pp; pp++) {                                                           \
            yin_print_close_parent(out, &content);                                            \
            FUNC(out, level, module, (TYPE *)(*pp));                                          \
        }                                                                                     \
    } else { /* single item */                                                                \
        yin_print_close_parent(out, &content);                                                \
        FUNC(out, level, module, (TYPE *)(*pp));                                              \
    }

    for (u = 0; u < count; u++) {
        if (ext[u]->flags & LYEXT_OPT_INHERIT) {
            /* ignore the inherited extensions which were not explicitely instantiated in the module */
            continue;
        } else if (ext[u]->insubstmt != substmt || ext[u]->insubstmt_index != substmt_index) {
            /* do not print the other substatement than the required */
            continue;
        }

        mod = lys_main_module(ext[u]->def->module);
        if (mod == lys_main_module(module)) {
            prefix = module->prefix;
        } else {
            for (x = 0; x < module->imp_size; x++) {
                if (mod == module->imp[x].module) {
                    prefix = module->imp[x].prefix;
                    break;
                }
            }
        }
        assert(prefix);

        content = 0;
        if (ext[u]->arg_value) {
            if (ext[u]->def->flags & LYS_YINELEM) {
                /* argument as element */
                content = 1;
                yin_print_open(out, level, prefix, ext[u]->def->name, NULL, NULL, content);
                level++;
                ly_print(out, "%*s<%s:%s>", LEVEL, INDENT, prefix, ext[u]->def->argument);
                lyxml_dump_text(out, ext[u]->arg_value);
                ly_print(out, "</%s:%s>\n", prefix, ext[u]->def->argument);
                level--;
            } else {
                /* argument as attribute */
                yin_print_open(out, level, prefix, ext[u]->def->name,
                               ext[u]->def->argument, ext[u]->arg_value, content);
            }
        } else {
            yin_print_open(out, level, prefix, ext[u]->def->name, NULL, NULL, content);
        }

        /* extensions */
        if (ext[u]->ext_size) {
            yin_print_close_parent(out, &content);
            yin_print_extension_instances(out, level + 1, module, LYEXT_SUBSTMT_SELF, 0,
                                          ext[u]->ext, ext[u]->ext_size);
        }

        /* extension - type-specific part */
        switch (lys_ext_instance_type(ext[u])) {
        case LYEXT_FLAG:
            /* flag extension - nothing special */
            break;
        case LYEXT_COMPLEX:
            info = ((struct lys_ext_instance_complex*)ext[u])->substmt; /* shortcut */
            if (!info) {
                /* no content */
                break;
            }
            level++;
            for (i = 0; info[i].stmt; i++) {
                switch(info[i].stmt) {
                case LY_STMT_DESCRIPTION:
                case LY_STMT_REFERENCE:
                case LY_STMT_UNITS:
                case LY_STMT_ARGUMENT:
                case LY_STMT_DEFAULT:
                case LY_STMT_ERRTAG:
                case LY_STMT_ERRMSG:
                case LY_STMT_PREFIX:
                case LY_STMT_NAMESPACE:
                case LY_STMT_PRESENCE:
                case LY_STMT_REVISIONDATE:
                case LY_STMT_KEY:
                case LY_STMT_BASE:
                case LY_STMT_BELONGSTO:
                case LY_STMT_CONTACT:
                case LY_STMT_ORGANIZATION:
                case LY_STMT_PATH:
                case LY_STMT_VERSION:
                case LY_STMT_VALUE:
                    yin_print_extcomplex_str(out, level, module, (struct lys_ext_instance_complex*)ext[u],
                                             info[i].stmt, &content);
                    break;
                case LY_STMT_TYPE:
                    YIN_PRINT_EXTCOMPLEX_STRUCT(LY_STMT_TYPE, struct lys_type, yin_print_type);
                    break;
                case LY_STMT_IFFEATURE:
                    YIN_PRINT_EXTCOMPLEX_STRUCT(LY_STMT_IFFEATURE, struct lys_iffeature, yin_print_iffeature);
                    break;
                case LY_STMT_STATUS:
                    flags = (uint16_t*)&((struct lys_ext_instance_complex*)ext[u])->content[info[i].offset];
                    if (!flags) {
                        return;
                    }

                    if (*flags & LYS_STATUS_CURR) {
                        yin_print_close_parent(out, &content);
                        str = "current";
                    } else if (*flags & LYS_STATUS_DEPRC) {
                        yin_print_close_parent(out, &content);
                        str = "deprecated";
                    } else if (*flags & LYS_STATUS_OBSLT) {
                        yin_print_close_parent(out, &content);
                        str = "obsolete";
                    }
                    yin_print_substmt(out, level, LYEXT_SUBSTMT_STATUS, 0, str, module, ext[u]->ext, ext[u]->ext_size);
                case LY_STMT_CONFIG:
                    yin_print_extcomplex_flags(out, level, module, (struct lys_ext_instance_complex*)ext[u],
                                               LY_STMT_CONFIG, "true", "false",
                                               LYS_CONFIG_W | LYS_CONFIG_SET, LYS_CONFIG_R | LYS_CONFIG_SET, &content);
                    break;
                case LY_STMT_MANDATORY:
                    yin_print_extcomplex_flags(out, level, module, (struct lys_ext_instance_complex*)ext[u],
                                               LY_STMT_MANDATORY, "false", "true", LYS_MAND_FALSE, LYS_MAND_TRUE,
                                               &content);
                    break;
                case LY_STMT_ORDEREDBY:
                    yin_print_extcomplex_flags(out, level, module, (struct lys_ext_instance_complex*)ext[u],
                                               LY_STMT_ORDEREDBY, "system", "user", 0, LYS_USERORDERED, &content);
                    break;
                case LY_STMT_REQINSTANCE:
                case LY_STMT_YINELEM:
                    yin_print_extcomplex_bool(out, level, module, (struct lys_ext_instance_complex*)ext[u],
                                              info[i].stmt, "true", "false", &content);
                    break;
                case LY_STMT_MODIFIER:
                    yin_print_extcomplex_bool(out, level, module, (struct lys_ext_instance_complex*)ext[u],
                                              LY_STMT_MODIFIER, "invert-match", NULL, &content);
                    break;
                case LY_STMT_DIGITS:
                    p = &((struct lys_ext_instance_complex*)ext[u])->content[info[i].offset];
                    if (!p) {
                        break;
                    }

                    if (info->cardinality >= LY_STMT_CARD_SOME) {
                        /* we have array */
                        for (p = *(void **)(p), c = 0; p; p++, c++) {
                            yin_print_close_parent(out, &content);
                            yin_print_unsigned(out, level, LYEXT_SUBSTMT_DIGITS, c, module,
                                               ext[u]->ext, ext[u]->ext_size, (*(uint8_t*)p));
                        }
                    } else if ((*(uint8_t*)p)) {
                        yin_print_close_parent(out, &content);
                        yin_print_unsigned(out, level, LYEXT_SUBSTMT_DIGITS, 0, module,
                                           ext[u]->ext, ext[u]->ext_size, (*(uint8_t*)p));
                    }
                    break;
                default:
                    /* TODO */
                    break;
                }
            }
            level--;
            break;
        case LYEXT_ERR:
            LOGINT;
            break;
        }

        /* close extension */
        yin_print_close(out, level, prefix, ext[u]->def->name, content);
    }

#undef YIN_PRINT_EXTCOMPLEX_STRUCT
}<|MERGE_RESOLUTION|>--- conflicted
+++ resolved
@@ -140,7 +140,7 @@
 yin_print_iffeature(struct lyout *out, int level, const struct lys_module *module, struct lys_iffeature *iffeature)
 {
     ly_print(out, "%*s<if-feature name=\"", LEVEL, INDENT);
-    ly_print_iffeature(out, module, iffeature);
+    ly_print_iffeature(out, module, iffeature, 0);
 
     /* extensions */
     if (iffeature->ext_size) {
@@ -341,21 +341,9 @@
         pattern = 1;
     }
 
-<<<<<<< HEAD
     yin_print_open(out, level, NULL, elem_name, "value", pattern ? &restr->expr[1] : restr->expr , content);
     yin_print_restr(out, level + 1, module, restr, &content);
     yin_print_close(out, level, NULL, elem_name, content);
-=======
-    yin_print_snode_common(out, level, node);
-}
-
-static void
-yin_print_iffeature(struct lyout *out, int level, const struct lys_module *module, struct lys_iffeature *iffeature)
-{
-    ly_print(out, "%*s<if-feature name=\"", LEVEL, INDENT);
-    ly_print_iffeature(out, module, iffeature, 0);
-    ly_print(out, "\"/>\n");
->>>>>>> a54dbf35
 }
 
 static void
